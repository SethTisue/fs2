import com.typesafe.sbt.pgp.PgpKeys.publishSigned
import sbtrelease.Version

val ReleaseTag = """^release/([\d\.]+a?)$""".r

lazy val contributors = Seq(
  "pchiusano" -> "Paul Chiusano",
  "pchlupacek" -> "Pavel Chlupáček",
  "alissapajer" -> "Alissa Pajer",
  "djspiewak" -> "Daniel Spiewak",
  "fthomas" -> "Frank Thomas",
  "runarorama" -> "Rúnar Ó. Bjarnason",
  "jedws" -> "Jed Wesley-Smith",
  "mpilquist" -> "Michael Pilquist"
)

lazy val commonSettings = Seq(
  organization := "co.fs2",
  scalacOptions ++= Seq(
    "-feature",
    "-deprecation",
    "-language:implicitConversions",
    "-language:higherKinds",
    "-language:existentials",
    "-language:postfixOps",
    "-Ypartial-unification"
  ) ++
    (if (scalaBinaryVersion.value startsWith "2.12") List(
      "-Xlint",
      "-Xfatal-warnings",
      "-Yno-adapted-args",
      "-Ywarn-value-discard",
      "-Ywarn-unused-import"
    ) else Nil) ++ (if (scalaBinaryVersion.value startsWith "2.11") List("-Xexperimental") else Nil), // 2.11 needs -Xexperimental to enable SAM conversion
  scalacOptions in (Compile, console) ~= {_.filterNot("-Ywarn-unused-import" == _).filterNot("-Xlint" == _).filterNot("-Xfatal-warnings" == _)},
  scalacOptions in (Compile, console) += "-Ydelambdafy:inline",
  scalacOptions in (Test, console) := (scalacOptions in (Compile, console)).value,
  libraryDependencies ++= Seq(
    compilerPlugin("org.spire-math" %% "kind-projector" % "0.9.4"),
    "org.scalatest" %%% "scalatest" % "3.0.4" % "test",
    "org.scalacheck" %%% "scalacheck" % "1.13.5" % "test"
  ),
  scmInfo := Some(ScmInfo(url("https://github.com/functional-streams-for-scala/fs2"), "git@github.com:functional-streams-for-scala/fs2.git")),
  homepage := Some(url("https://github.com/functional-streams-for-scala/fs2")),
  licenses += ("MIT", url("http://opensource.org/licenses/MIT")),
  initialCommands := s"""
    import fs2._
    import cats.effect.IO
    import scala.concurrent.ExecutionContext.Implicits.global
  """,
  doctestWithDependencies := false,
  doctestTestFramework := DoctestTestFramework.ScalaTest
) ++ testSettings ++ scaladocSettings ++ publishingSettings ++ releaseSettings

lazy val testSettings = Seq(
  parallelExecution in Test := false,
  testOptions in Test += Tests.Argument(TestFrameworks.ScalaTest, "-oDF"),
  publishArtifact in Test := true
)

def scmBranch(v: String): String = {
  val Some(ver) = Version(v)
  if(ver.qualifier.exists(_ == "-SNAPSHOT"))
    // support branch (0.9.0-SNAPSHOT -> series/0.9)
    s"series/${ver.copy(subversions = ver.subversions.take(1), qualifier = None).string}"
  else
    // release tag (0.9.0-M2 -> v0.9.0-M2)
    s"v${ver.string}"
}

lazy val scaladocSettings = Seq(
  scalacOptions in (Compile, doc) ++= Seq(
    "-doc-source-url", s"${scmInfo.value.get.browseUrl}/tree/${scmBranch(version.value)}€{FILE_PATH}.scala",
    "-sourcepath", baseDirectory.in(LocalRootProject).value.getAbsolutePath,
    "-implicits",
    "-implicits-sound-shadowing",
    "-implicits-show-all"
  ),
  scalacOptions in (Compile, doc) ~= { _ filterNot { _ == "-Xfatal-warnings" } },
  autoAPIMappings := true
)

lazy val publishingSettings = Seq(
  publishTo := {
    val nexus = "https://oss.sonatype.org/"
    if (version.value.trim.endsWith("SNAPSHOT"))
      Some("snapshots" at nexus + "content/repositories/snapshots")
    else
      Some("releases" at nexus + "service/local/staging/deploy/maven2")
  },
  credentials ++= (for {
    username <- Option(System.getenv().get("SONATYPE_USERNAME"))
    password <- Option(System.getenv().get("SONATYPE_PASSWORD"))
  } yield Credentials("Sonatype Nexus Repository Manager", "oss.sonatype.org", username, password)).toSeq,
  publishMavenStyle := true,
  pomIncludeRepository := { _ => false },
  pomExtra := {
    <developers>
      {for ((username, name) <- contributors) yield
      <developer>
        <id>{username}</id>
        <name>{name}</name>
        <url>http://github.com/{username}</url>
      </developer>
      }
    </developers>
  },
  pomPostProcess := { node =>
    import scala.xml._
    import scala.xml.transform._
    def stripIf(f: Node => Boolean) = new RewriteRule {
      override def transform(n: Node) =
        if (f(n)) NodeSeq.Empty else n
    }
    val stripTestScope = stripIf { n => n.label == "dependency" && (n \ "scope").text == "test" }
    new RuleTransformer(stripTestScope).transform(node)(0)
  }
)

lazy val commonJsSettings = Seq(
  scalaJSOptimizerOptions ~= { options =>
    // https://github.com/scala-js/scala-js/issues/2798
    try {
      scala.util.Properties.isJavaAtLeast("1.8")
      options
    } catch {
      case _: NumberFormatException =>
        options.withParallel(false)
    }
  },
  requiresDOM := false,
  scalaJSStage in Test := FastOptStage,
  jsEnv := new org.scalajs.jsenv.nodejs.NodeJSEnv(),
  scalacOptions in Compile += {
    val dir = project.base.toURI.toString.replaceFirst("[^/]+/?$", "")
    val url = "https://raw.githubusercontent.com/functional-streams-for-scala/fs2"
    s"-P:scalajs:mapSourceURI:$dir->$url/${scmBranch(version.value)}/"
  }
)

lazy val noPublish = Seq(
  publish := (),
  publishLocal := (),
  publishSigned := (),
  publishArtifact := false
)

lazy val releaseSettings = Seq(
  releaseCrossBuild := true,
  releasePublishArtifactsAction := PgpKeys.publishSigned.value
)

lazy val mimaSettings = Seq(
  mimaPreviousArtifacts := previousVersion(version.value).map { pv =>
    organization.value % (normalizedName.value + "_" + scalaBinaryVersion.value) % pv
  }.toSet,
  mimaBinaryIssueFilters ++= Seq(
  )
)

def previousVersion(currentVersion: String): Option[String] = {
  val Version = """(\d+)\.(\d+)\.(\d+).*""".r
  val Version(x, y, z) = currentVersion
  if (z == "0") None
  else Some(s"$x.$y.${z.toInt - 1}")
}


lazy val root = project.in(file(".")).
  settings(commonSettings).
  settings(noPublish).
  aggregate(coreJVM, coreJS, io, scodecJVM, scodecJS, benchmark)

lazy val core = crossProject.in(file("core")).
  settings(commonSettings: _*).
  settings(
    name := "fs2-core",
    libraryDependencies += "org.typelevel" %%% "cats-effect" % "0.5"
  ).
  jsSettings(commonJsSettings: _*)

lazy val coreJVM = core.jvm.enablePlugins(SbtOsgi).
  settings(
    OsgiKeys.exportPackage := Seq("fs2.*"),
    OsgiKeys.privatePackage := Seq(),
    OsgiKeys.importPackage := Seq("""scala.*;version="${range;[==,=+)}"""", "*"),
    OsgiKeys.additionalHeaders := Map("-removeheaders" -> "Include-Resource,Private-Package"),
    osgiSettings,
    libraryDependencies ++= {
      CrossVersion.partialVersion(scalaVersion.value) match {
        case Some((2, minor)) if minor >= 13 =>
<<<<<<< HEAD
          Seq("org.scala-lang.modules" %% "scala-parallel-collections" % "0.1.2")
=======
          Seq("org.scala-lang.modules" %% "scala-parallel-collections" % "0.1.2" % "test")
>>>>>>> 9acd57f2
        case _ =>
          Seq()
      }
    }
  ).
  settings(mimaSettings)
lazy val coreJS = core.js.disablePlugins(DoctestPlugin, MimaPlugin)

lazy val io = project.in(file("io")).
  enablePlugins(SbtOsgi).
  settings(commonSettings).
  settings(mimaSettings).
  settings(
    name := "fs2-io",
    OsgiKeys.exportPackage := Seq("fs2.io.*"),
    OsgiKeys.privatePackage := Seq(),
    OsgiKeys.importPackage := Seq("""scala.*;version="${range;[==,=+)}"""", """fs2.*;version="${Bundle-Version}"""", "*"),
    OsgiKeys.additionalHeaders := Map("-removeheaders" -> "Include-Resource,Private-Package"),
    osgiSettings
  ).dependsOn(coreJVM % "compile->compile;test->test")

lazy val scodec = crossProject.in(file("scodec")).
  settings(commonSettings).
  settings(
    name := "fs2-scodec",
    libraryDependencies += "org.scodec" %%% "scodec-bits" % "1.1.5"
  ).dependsOn(core % "compile->compile;test->test")
  .jsSettings(commonJsSettings: _*)

lazy val scodecJVM = scodec.jvm.
  enablePlugins(SbtOsgi).
  settings(mimaSettings).
  settings(
    OsgiKeys.exportPackage := Seq("fs2.interop.scodec.*"),
    OsgiKeys.privatePackage := Seq(),
    OsgiKeys.importPackage := Seq("""scala.*;version="${range;[==,=+)}"""", """fs2.*;version="${Bundle-Version}"""", "*"),
    OsgiKeys.additionalHeaders := Map("-removeheaders" -> "Include-Resource,Private-Package"),
    osgiSettings
  )
lazy val scodecJS = scodec.js.disablePlugins(DoctestPlugin, MimaPlugin)

lazy val benchmarkMacros = project.in(file("benchmark-macros")).
  disablePlugins(MimaPlugin).
  settings(commonSettings).
  settings(noPublish).
  settings(
    name := "fs2-benchmark-macros",
    addCompilerPlugin("org.scalamacros" % "paradise" % "2.1.1" cross CrossVersion.patch),
    libraryDependencies += scalaOrganization.value % "scala-reflect" % scalaVersion.value
  )

lazy val benchmark = project.in(file("benchmark")).
  disablePlugins(MimaPlugin).
  settings(commonSettings).
  settings(noPublish).
  settings(
    name := "fs2-benchmark"
  )
  .settings(
    addCompilerPlugin("org.scalamacros" % "paradise" % "2.1.1" cross CrossVersion.patch),
    libraryDependencies += scalaOrganization.value % "scala-reflect" % scalaVersion.value
  )
  .enablePlugins(JmhPlugin)
  .dependsOn(io, benchmarkMacros)

lazy val docs = project.in(file("docs")).
  enablePlugins(TutPlugin).
  settings(commonSettings).
  settings(
    name := "fs2-docs",
    tutSourceDirectory := file("docs") / "src",
    tutTargetDirectory := file("docs"),
    scalacOptions ~= {_.filterNot("-Ywarn-unused-import" == _)}
  ).dependsOn(coreJVM, io)<|MERGE_RESOLUTION|>--- conflicted
+++ resolved
@@ -189,11 +189,7 @@
     libraryDependencies ++= {
       CrossVersion.partialVersion(scalaVersion.value) match {
         case Some((2, minor)) if minor >= 13 =>
-<<<<<<< HEAD
-          Seq("org.scala-lang.modules" %% "scala-parallel-collections" % "0.1.2")
-=======
           Seq("org.scala-lang.modules" %% "scala-parallel-collections" % "0.1.2" % "test")
->>>>>>> 9acd57f2
         case _ =>
           Seq()
       }
