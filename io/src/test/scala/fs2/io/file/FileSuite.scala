/*
 * Copyright (c) 2013 Functional Streams for Scala
 *
 * Permission is hereby granted, free of charge, to any person obtaining a copy of
 * this software and associated documentation files (the "Software"), to deal in
 * the Software without restriction, including without limitation the rights to
 * use, copy, modify, merge, publish, distribute, sublicense, and/or sell copies of
 * the Software, and to permit persons to whom the Software is furnished to do so,
 * subject to the following conditions:
 *
 * The above copyright notice and this permission notice shall be included in all
 * copies or substantial portions of the Software.
 *
 * THE SOFTWARE IS PROVIDED "AS IS", WITHOUT WARRANTY OF ANY KIND, EXPRESS OR
 * IMPLIED, INCLUDING BUT NOT LIMITED TO THE WARRANTIES OF MERCHANTABILITY, FITNESS
 * FOR A PARTICULAR PURPOSE AND NONINFRINGEMENT. IN NO EVENT SHALL THE AUTHORS OR
 * COPYRIGHT HOLDERS BE LIABLE FOR ANY CLAIM, DAMAGES OR OTHER LIABILITY, WHETHER
 * IN AN ACTION OF CONTRACT, TORT OR OTHERWISE, ARISING FROM, OUT OF OR IN
 * CONNECTION WITH THE SOFTWARE OR THE USE OR OTHER DEALINGS IN THE SOFTWARE.
 */

package fs2
package io
package file

import java.nio.file.{Paths, StandardOpenOption}
import java.nio.file.attribute.PosixFilePermissions

import cats.effect.concurrent.Ref
import cats.effect.IO
import cats.implicits._
import fs2.io.CollectionCompat._

import scala.concurrent.duration._

class FileSuite extends BaseFileSuite {
  group("readAll") {
    test("retrieves whole content of a file") {
      assert(
        tempFile
          .flatTap(modify)
          .flatMap(path => file.readAll[IO](path, 4096))
          .compile
          .toList
          .map(_.size)
          .unsafeRunSync() == 4
      )
    }
  }

  group("readRange") {
    test("reads half of a file") {
      assert(
        tempFile
          .flatTap(modify)
          .flatMap(path => file.readRange[IO](path, 4096, 0, 2))
          .compile
          .toList
          .map(_.size)
          .unsafeRunSync() == 2
      )
    }

    test("reads full file if end is bigger than file size") {
      assert(
        tempFile
          .flatTap(modify)
          .flatMap(path => file.readRange[IO](path, 4096, 0, 100))
          .compile
          .toList
          .map(_.size)
          .unsafeRunSync() == 4
      )
    }
  }

  group("writeAll") {
    test("simple write") {
      assert(
        tempFile
          .flatMap(path =>
            Stream("Hello", " world!")
              .covary[IO]
              .through(text.utf8Encode)
              .through(file.writeAll[IO](path)) ++ file
              .readAll[IO](path, 4096)
              .through(text.utf8Decode)
          )
          .compile
          .foldMonoid
          .unsafeRunSync() == "Hello world!"
      )
    }

    test("append") {
      assert(
        tempFile
          .flatMap { path =>
            val src = Stream("Hello", " world!").covary[IO].through(text.utf8Encode)
            src.through(file.writeAll[IO](path)) ++
              src.through(file.writeAll[IO](path, List(StandardOpenOption.APPEND))) ++ file
              .readAll[IO](path, 4096)
              .through(text.utf8Decode)
          }
          .compile
          .foldMonoid
          .unsafeRunSync() == "Hello world!Hello world!"
      )
    }
  }

  group("tail") {
    test("keeps reading a file as it is appended") {
      assert(
        tempFile
          .flatMap { path =>
            file
              .tail[IO](path, 4096, pollDelay = 25.millis)
              .concurrently(modifyLater(path))
          }
          .take(4)
          .compile
          .toList
          .map(_.size)
          .unsafeRunSync() == 4
      )
    }
  }

  group("exists") {
    test("returns false on a non existent file") {
<<<<<<< HEAD
      assert(file.exists[IO](Paths.get("nothing")).unsafeRunSync() == false)
=======
      assert(
        Blocker[IO].use(b => file.exists[IO](b, Paths.get("nothing"))).unsafeRunSync() == false
      )
>>>>>>> d455ec82
    }
    test("returns true on an existing file") {
      assert(
        tempFile
          .evalMap(file.exists[IO](_))
          .compile
          .fold(true)(_ && _)
          .unsafeRunSync() == true
      )
    }
  }

  group("permissions") {
    test("should fail for a non existent file") {
      assert(
        file
          .permissions[IO](Paths.get("nothing"))
          .attempt
          .unsafeRunSync()
          .isLeft == true
      )
    }
    test("should return permissions for existing file") {
      val permissions = PosixFilePermissions.fromString("rwxrwxr-x").asScala
      tempFile
        .evalMap(p => file.setPermissions[IO](p, permissions) >> file.permissions[IO](p))
        .compile
        .lastOrError
        .map(it => assert(it == permissions))
    }
  }

  group("setPermissions") {
    test("should fail for a non existent file") {
      assert(
        file
          .setPermissions[IO](Paths.get("nothing"), Set.empty)
          .attempt
          .unsafeRunSync()
          .isLeft == true
      )
    }
    test("should correctly change file permissions for existing file") {
      val permissions = PosixFilePermissions.fromString("rwxrwxr-x").asScala
      val (initial, updated) =
        tempFile
          .evalMap { p =>
            for {
              initialPermissions <- file.permissions[IO](p)
              _ <- file.setPermissions[IO](p, permissions)
              updatedPermissions <- file.permissions[IO](p)
            } yield (initialPermissions -> updatedPermissions)
          }
          .compile
          .lastOrError
          .unsafeRunSync()

      assert(initial != updated)
      assert(updated == permissions)
    }
  }

  group("copy") {
    test("returns a path to the new file") {
      assert(
        (for {
          filePath <- tempFile
          tempDir <- tempDirectory
          result <- Stream.eval(file.copy[IO](filePath, tempDir.resolve("newfile")))
          exists <- Stream.eval(file.exists[IO](result))
        } yield exists).compile.fold(true)(_ && _).unsafeRunSync() == true
      )
    }
  }

  group("deleteIfExists") {
    test("should result in non existent file") {
      assert(
        tempFile
          .flatMap(path => Stream.eval(file.delete[IO](path) *> file.exists[IO](path)))
          .compile
          .fold(false)(_ || _)
          .unsafeRunSync() == false
      )
    }
  }

  group("delete") {
    test("should fail on a non existent file") {
      assert(
        file
          .delete[IO](Paths.get("nothing"))
          .attempt
          .unsafeRunSync()
          .isLeft == true
      )
    }
  }

  group("deleteDirectoryRecursively") {
    test("should remove a non-empty directory") {
      val testPath = Paths.get("a")
      Stream
        .eval(
          file.createDirectories[IO](testPath.resolve("b/c")) >>
            file.deleteDirectoryRecursively[IO](testPath) >>
            file.exists[IO](testPath)
        )
        .compile
        .lastOrError
        .map(it => assert(!it))
    }
  }

  group("move") {
    test("should result in the old path being deleted") {
      assert(
        (for {
          filePath <- tempFile
          tempDir <- tempDirectory
          _ <- Stream.eval(file.move[IO](filePath, tempDir.resolve("newfile")))
          exists <- Stream.eval(file.exists[IO](filePath))
        } yield exists).compile.fold(false)(_ || _).unsafeRunSync() == false
      )
    }
  }

  group("size") {
    test("should return correct size of ay file") {
      assert(
        tempFile
          .flatTap(modify)
          .flatMap(path => Stream.eval(file.size[IO](path)))
          .compile
          .lastOrError
          .unsafeRunSync() == 4L
      )
    }
  }

  group("tempFileStream") {
    test("should remove the file following stream closure") {
      file
        .tempFileStream[IO](Paths.get(""))
        .evalMap(path => file.exists[IO](path).map(_ -> path))
        .compile
        .lastOrError
        .flatMap {
          case (existsBefore, path) => file.exists[IO](path).map(existsBefore -> _)
        }
        .map(it => assert(it == true -> false))
    }

    test("should not fail if the file is deleted before the stream completes") {
      file
        .tempFileStream[IO](Paths.get(""))
        .evalMap(path => file.delete[IO](path))
        .compile
        .lastOrError
        .attempt
        .map(it => assert(it.isRight))
    }
  }

  group("tempDirectoryStream") {
    test("should remove the directory following stream closure") {
      file
        .tempDirectoryStream[IO](Paths.get(""))
        .evalMap(path => file.exists[IO](path).map(_ -> path))
        .compile
        .lastOrError
        .flatMap {
          case (existsBefore, path) => file.exists[IO](path).map(existsBefore -> _)
        }
        .map(it => assert(it == true -> false))
    }

    test("should not fail if the directory is deleted before the stream completes") {
      file
        .tempDirectoryStream[IO](Paths.get(""))
        .evalMap(path => file.delete[IO](path))
        .compile
        .lastOrError
        .attempt
        .map(it => assert(it.isRight))
    }
  }

  group("createDirectory") {
    test("should return in an existing path") {
      assert(
        tempDirectory
          .evalMap(path =>
            file
              .createDirectory[IO](path.resolve("temp"))
              .bracket(file.exists[IO](_))(file.deleteIfExists[IO](_).void)
          )
          .compile
          .fold(true)(_ && _)
          .unsafeRunSync() == true
      )
    }
  }

  group("createDirectories") {
    test("should return in an existing path") {
      assert(
        tempDirectory
          .evalMap(path =>
            file
              .createDirectories[IO](path.resolve("temp/inner"))
              .bracket(file.exists[IO](_))(file.deleteIfExists[IO](_).void)
          )
          .compile
          .fold(true)(_ && _)
          .unsafeRunSync() == true
      )
    }
  }

  group("directoryStream") {
    test("returns an empty Stream on an empty directory") {
      assert(
        tempDirectory
          .flatMap(path => file.directoryStream[IO](path))
          .compile
          .toList
          .unsafeRunSync()
          .length == 0
      )
    }

    test("returns all files in a directory correctly") {
      assert(
        tempFiles(10)
          .flatMap { paths =>
            val parent = paths.head.getParent
            file.directoryStream[IO](parent).tupleRight(paths)
          }
          .map { case (path, paths) => paths.exists(_.normalize == path.normalize) }
          .compile
          .fold(true)(_ & _)
          .unsafeRunSync() == true
      )
    }
  }

  group("walk") {
    test("returns the only file in a directory correctly") {
      assert(
        tempFile
          .flatMap { path =>
            file.walk[IO](path.getParent).map(_.normalize == path.normalize)
          }
          .compile
          .toList
          .unsafeRunSync()
          .length == 2 // the directory and the file
      )
    }

    test("returns all files in a directory correctly") {
      assert(
        tempFiles(10)
          .flatMap { paths =>
            val parent = paths.head.getParent
            file.walk[IO](parent).tupleRight(parent :: paths)
          }
          .map { case (path, paths) => paths.exists(_.normalize == path.normalize) }
          .compile
          .fold(true)(_ & _)
          .unsafeRunSync() == true // the directory itself and the files
      )
    }

    test("returns all files in a nested tree correctly") {
      assert(
        tempFilesHierarchy
          .flatMap(topDir => file.walk[IO](topDir))
          .compile
          .toList
          .unsafeRunSync()
          .length == 31 // the root + 5 children + 5 files per child directory
      )
    }
  }

  test("writeRotate") {
    val bufferSize = 100
    val totalBytes = 1000
    val rotateLimit = 150
    tempDirectory
      .flatMap { dir =>
        Stream.eval(Ref.of[IO, Int](0)).flatMap { counter =>
          val path = counter.modify(i => (i + 1, i)).map(i => dir.resolve(i.toString))
          val write = Stream(0x42.toByte).repeat
            .buffer(bufferSize)
            .take(totalBytes)
            .through(file.writeRotate[IO](path, rotateLimit))
            .compile
            .drain
          val verify = file
            .directoryStream[IO](dir)
            .compile
            .toList
            .flatMap { paths =>
              paths
                .sortBy(_.toString)
                .traverse(p => file.size[IO](p))
            }
            .map { sizes =>
              assert(sizes.size == ((totalBytes + rotateLimit - 1) / rotateLimit))
              assert(
                sizes.init.forall(_ == rotateLimit) && sizes.last == (totalBytes % rotateLimit)
              )
            }
          Stream.eval(write *> verify)
        }
      }
      .compile
      .lastOrError
  }
}<|MERGE_RESOLUTION|>--- conflicted
+++ resolved
@@ -129,13 +129,7 @@
 
   group("exists") {
     test("returns false on a non existent file") {
-<<<<<<< HEAD
       assert(file.exists[IO](Paths.get("nothing")).unsafeRunSync() == false)
-=======
-      assert(
-        Blocker[IO].use(b => file.exists[IO](b, Paths.get("nothing"))).unsafeRunSync() == false
-      )
->>>>>>> d455ec82
     }
     test("returns true on an existing file") {
       assert(
