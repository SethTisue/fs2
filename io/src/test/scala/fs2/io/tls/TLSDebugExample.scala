/*
 * Copyright (c) 2013 Functional Streams for Scala
 *
 * Permission is hereby granted, free of charge, to any person obtaining a copy of
 * this software and associated documentation files (the "Software"), to deal in
 * the Software without restriction, including without limitation the rights to
 * use, copy, modify, merge, publish, distribute, sublicense, and/or sell copies of
 * the Software, and to permit persons to whom the Software is furnished to do so,
 * subject to the following conditions:
 *
 * The above copyright notice and this permission notice shall be included in all
 * copies or substantial portions of the Software.
 *
 * THE SOFTWARE IS PROVIDED "AS IS", WITHOUT WARRANTY OF ANY KIND, EXPRESS OR
 * IMPLIED, INCLUDING BUT NOT LIMITED TO THE WARRANTIES OF MERCHANTABILITY, FITNESS
 * FOR A PARTICULAR PURPOSE AND NONINFRINGEMENT. IN NO EVENT SHALL THE AUTHORS OR
 * COPYRIGHT HOLDERS BE LIABLE FOR ANY CLAIM, DAMAGES OR OTHER LIABILITY, WHETHER
 * IN AN ACTION OF CONTRACT, TORT OR OTHERWISE, ARISING FROM, OUT OF OR IN
 * CONNECTION WITH THE SOFTWARE OR THE USE OR OTHER DEALINGS IN THE SOFTWARE.
 */

package fs2
package io
package tls

import java.net.InetSocketAddress
import javax.net.ssl.SNIHostName

import fs2.io.tcp.SocketGroup

<<<<<<< HEAD
import cats.effect.{Async, IO}
import cats.implicits._
=======
import cats.effect.{Blocker, Concurrent, ContextShift, IO}
import cats.syntax.all._
>>>>>>> 4c5cf150

object TLSDebug {
  def debug[F[_]: Async](
      tlsContext: TLSContext,
      address: InetSocketAddress
  ): F[String] =
    SocketGroup[F]().use { socketGroup =>
      socketGroup.client[F](address).use { rawSocket =>
        tlsContext
          .client(
            rawSocket,
            TLSParameters(serverNames = Some(List(new SNIHostName(address.getHostName))))
          )
          .use { tlsSocket =>
            tlsSocket.write(Chunk.empty) >>
              tlsSocket.session.map { session =>
                s"Cipher suite: ${session.getCipherSuite}\r\n" +
                  "Peer certificate chain:\r\n" + session.getPeerCertificates.zipWithIndex
                  .map { case (cert, idx) => s"Certificate $idx: $cert" }
                  .mkString("\r\n")
              }
          }
      }
    }
}

class TLSDebugTest extends Fs2Suite {

  def run(address: InetSocketAddress): IO[Unit] =
    TLSContext.system[IO].flatMap { ctx =>
      TLSDebug
        .debug[IO](ctx, address)
        .flatMap(l => IO(println(l)))
    }

  test("google")(run(new InetSocketAddress("google.com", 443)))
}<|MERGE_RESOLUTION|>--- conflicted
+++ resolved
@@ -28,13 +28,8 @@
 
 import fs2.io.tcp.SocketGroup
 
-<<<<<<< HEAD
 import cats.effect.{Async, IO}
-import cats.implicits._
-=======
-import cats.effect.{Blocker, Concurrent, ContextShift, IO}
 import cats.syntax.all._
->>>>>>> 4c5cf150
 
 object TLSDebug {
   def debug[F[_]: Async](
