package fs2
package io

import scala.concurrent.duration._
import java.nio.file.{Path, StandardOpenOption, WatchEvent}

<<<<<<< HEAD
import cats.effect.{Concurrent, ContextShift, Resource, Sync, Timer}
=======
import cats.effect.{Blocker, Concurrent, ContextShift, Resource, Sync}
>>>>>>> cb349bbb

/** Provides support for working with files. */
package object file {

  /**
    * Reads all data synchronously from the file at the specified `java.nio.file.Path`.
    */
  def readAll[F[_]: Sync: ContextShift](path: Path, blocker: Blocker, chunkSize: Int)(
      ): Stream[F, Byte] =
    pulls
      .fromPath(path, blocker, List(StandardOpenOption.READ))
      .flatMap(c => pulls.readAllFromFileHandle(chunkSize)(c.resource))
      .stream

  /**
    * Reads a range of data synchronously from the file at the specified `java.nio.file.Path`.
    * `start` is inclusive, `end` is exclusive, so when `start` is 0 and `end` is 2,
    * two bytes are read.
    */
  def readRange[F[_]: Sync: ContextShift](path: Path,
                                          blocker: Blocker,
                                          chunkSize: Int,
                                          start: Long,
                                          end: Long)(
      ): Stream[F, Byte] =
    pulls
      .fromPath(path, blocker, List(StandardOpenOption.READ))
      .flatMap(c => pulls.readRangeFromFileHandle(chunkSize, start, end)(c.resource))
      .stream

  /**
    * Reads all data synchronously from the file at the specified `java.nio.file.Path`.
    * Then waits for `delay` duration and reads whatever has been added to the file
    * in the mean time. Repeats from delay.
    */
  def keepReading[F[_]: Sync: ContextShift: Timer](path: Path,
                                                   blockingEC: ExecutionContext,
                                                   chunkSize: Int,
                                                   delay: FiniteDuration)(
      ): Stream[F, Byte] =
    pulls
      .fromPath(path, blockingEC, StandardOpenOption.READ :: Nil)
      .flatMap(c => pulls.keepReadingFromFileHandle(chunkSize, delay)(c.resource))
      .stream

  /**
    * Writes all data synchronously to the file at the specified `java.nio.file.Path`.
    *
    * Adds the WRITE flag to any other `OpenOption` flags specified. By default, also adds the CREATE flag.
    */
  def writeAll[F[_]: Sync: ContextShift](
      path: Path,
      blocker: Blocker,
      flags: Seq[StandardOpenOption] = List(StandardOpenOption.CREATE)
  ): Pipe[F, Byte, Unit] =
    in =>
      (for {
        out <- pulls.fromPath(path, blocker, StandardOpenOption.WRITE :: flags.toList)
        fileHandle = out.resource
        offset <- if (flags.contains(StandardOpenOption.APPEND)) Pull.eval(fileHandle.size)
        else Pull.pure(0L)
        _ <- pulls.writeAllToFileHandleAtOffset(in, fileHandle, offset)
      } yield ()).stream

  private def _writeAll0[F[_]](in: Stream[F, Byte],
                               out: FileHandle[F],
                               offset: Long): Pull[F, Nothing, Unit] =
    in.pull.uncons.flatMap {
      case None => Pull.done
      case Some((hd, tl)) =>
        _writeAll1(hd, out, offset) >> _writeAll0(tl, out, offset + hd.size)
    }

  private def _writeAll1[F[_]](buf: Chunk[Byte],
                               out: FileHandle[F],
                               offset: Long): Pull[F, Nothing, Unit] =
    Pull.eval(out.write(buf, offset)).flatMap { (written: Int) =>
      if (written >= buf.size)
        Pull.pure(())
      else
        _writeAll1(buf.drop(written), out, offset + written)
    }

  /**
    * Creates a [[Watcher]] for the default file system.
    *
    * A singleton bracketed stream is returned consisting of the single watcher. To use the watcher,
    * `flatMap` the returned stream, watch or register 1 or more paths, and then return `watcher.events()`.
    *
    * @return singleton bracketed stream returning a watcher
    */
  def watcher[F[_]: Concurrent: ContextShift](blocker: Blocker): Resource[F, Watcher[F]] =
    Watcher.default(blocker)

  /**
    * Watches a single path.
    *
    * Alias for creating a watcher and watching the supplied path, releasing the watcher when the resulting stream is finalized.
    */
  def watch[F[_]: Concurrent: ContextShift](
      blocker: Blocker,
      path: Path,
      types: Seq[Watcher.EventType] = Nil,
      modifiers: Seq[WatchEvent.Modifier] = Nil,
      pollTimeout: FiniteDuration = 1.second): Stream[F, Watcher.Event] =
    Stream
      .resource(Watcher.default(blocker))
      .flatMap(w => Stream.eval_(w.watch(path, types, modifiers)) ++ w.events(pollTimeout))
}<|MERGE_RESOLUTION|>--- conflicted
+++ resolved
@@ -2,13 +2,10 @@
 package io
 
 import scala.concurrent.duration._
+
 import java.nio.file.{Path, StandardOpenOption, WatchEvent}
 
-<<<<<<< HEAD
-import cats.effect.{Concurrent, ContextShift, Resource, Sync, Timer}
-=======
-import cats.effect.{Blocker, Concurrent, ContextShift, Resource, Sync}
->>>>>>> cb349bbb
+import cats.effect.{Blocker, Concurrent, ContextShift, Resource, Sync, Timer}
 
 /** Provides support for working with files. */
 package object file {
