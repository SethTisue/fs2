--- conflicted
+++ resolved
@@ -70,32 +70,15 @@
 
 object WriteCursor {
 
-<<<<<<< HEAD
   @deprecated("Use Files[F].writeCursor", "3.0.0")
   def fromPath[F[_]: Sync](
-=======
-  /** Returns a `WriteCursor` for the specified path.
-    *
-    * The `WRITE` option is added to the supplied flags. If the `APPEND` option is present in `flags`,
-    * the offset is initialized to the current size of the file.
-    */
-  def fromPath[F[_]: Sync: ContextShift](
->>>>>>> d2046322
       path: Path,
       flags: Seq[OpenOption] = List(StandardOpenOption.CREATE)
   ): Resource[F, WriteCursor[F]] =
     SyncFiles[F].writeCursor(path, flags)
 
-<<<<<<< HEAD
   @deprecated("Use Files[F].writeCursorFromFileHandle", "3.0.0")
   def fromFileHandle[F[_]: Sync](
-=======
-  /** Returns a `WriteCursor` for the specified file handle.
-    *
-    * If `append` is true, the offset is initialized to the current size of the file.
-    */
-  def fromFileHandle[F[_]: Sync: ContextShift](
->>>>>>> d2046322
       file: FileHandle[F],
       append: Boolean
   ): F[WriteCursor[F]] =
