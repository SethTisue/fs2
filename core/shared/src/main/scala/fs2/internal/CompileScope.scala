/*
 * Copyright (c) 2013 Functional Streams for Scala
 *
 * Permission is hereby granted, free of charge, to any person obtaining a copy of
 * this software and associated documentation files (the "Software"), to deal in
 * the Software without restriction, including without limitation the rights to
 * use, copy, modify, merge, publish, distribute, sublicense, and/or sell copies of
 * the Software, and to permit persons to whom the Software is furnished to do so,
 * subject to the following conditions:
 *
 * The above copyright notice and this permission notice shall be included in all
 * copies or substantial portions of the Software.
 *
 * THE SOFTWARE IS PROVIDED "AS IS", WITHOUT WARRANTY OF ANY KIND, EXPRESS OR
 * IMPLIED, INCLUDING BUT NOT LIMITED TO THE WARRANTIES OF MERCHANTABILITY, FITNESS
 * FOR A PARTICULAR PURPOSE AND NONINFRINGEMENT. IN NO EVENT SHALL THE AUTHORS OR
 * COPYRIGHT HOLDERS BE LIABLE FOR ANY CLAIM, DAMAGES OR OTHER LIABILITY, WHETHER
 * IN AN ACTION OF CONTRACT, TORT OR OTHERWISE, ARISING FROM, OUT OF OR IN
 * CONNECTION WITH THE SOFTWARE OR THE USE OR OTHER DEALINGS IN THE SOFTWARE.
 */

package fs2.internal

import scala.annotation.tailrec

import cats.{Traverse, TraverseFilter}
import cats.data.Chain
import cats.effect.{Concurrent, ExitCase, Sync}
import cats.effect.concurrent.{Deferred, Ref}
import cats.syntax.all._
import fs2.{CompositeFailure, Pure, Scope}
import fs2.internal.CompileScope.InterruptContext

/** Implementation of [[Scope]] for the internal stream interpreter.
  *
  * Represents a period of stream execution in which resources are acquired and released.
  * A scope has a state, consisting of resources (with associated finalizers) acquired in this scope
  * and child scopes spawned from this scope.
  *
  * === Scope lifetime ===
  *
  * When stream interpretation starts, one `root` scope is created. Scopes are then created and closed based on the
  * stream structure. Every time a `Pull` is converted to a `Stream`, a scope is created.
  *
  * For example, `s.chunks` is defined with `s.repeatPull` which in turn is defined with `Pull.loop(...).stream`.
  * In this case, a single scope is created as a result of the call to `.stream`.
  *
  * Scopes may also be opened and closed manually with `Stream#scope`. For the stream `s.scope`, a scope
  * is opened before evaluation of `s` and closed once `s` finishes evaluation.
  *
  * === Scope organization ===
  *
  * Scopes are organized in tree structure, with each scope having at max one parent (a root scope has no parent)
  * with 0 or more child scopes.
  *
  * Every time a new scope is created, it inherits parent from the current scope and adds itself as a child
  * of that parent.
  *
  * During the interpretation of nondeterministic streams (i.e. merge), there may be multiple scopes attached
  * to a single parent and these scopes may be created and closed in a nondeterministic order.
  *
  * A child scope never outlives its parent scope. I.e., when a parent scope is closed for whatever reason,
  * the child scopes are closed too.
  *
  * === Resources ===
  *
  * The primary role of a scope is tracking resource allocation and release. The stream interpreter guarantees that
  * resources allocated in a scope are always released when the scope closes.
  *
  * === Resource allocation ===
  *
  * Resources are allocated when the interpreter interprets the `Acquire` element, which is typically constructed
  * via `Stream.bracket`. See [[ScopedResource]] docs for more information.
  *
  * @param id              Unique identification of the scope
  * @param parent          If empty indicates root scope. If non-empty, indicates parent of this scope.
  * @param interruptible   If defined, allows this scope to interrupt any of its operation. Interruption
  *                       is performed using the supplied context.
  *                       Normally the interruption awaits next step in Algebra to be evaluated, with exception
  *                       of Eval, that when interruption is enabled on scope will be wrapped in race,
  *                       that eventually allows interruption while eval is evaluating.
  */
private[fs2] final class CompileScope[F[_]] private (
    val id: Token,
    val parent: Option[CompileScope[F]],
    val interruptible: Option[InterruptContext[F]]
)(implicit val F: Sync[F])
    extends Scope[F] { self =>

  private val state: Ref[F, CompileScope.State[F]] =
    Ref.unsafe(CompileScope.State.initial)

<<<<<<< HEAD
  /** Registers supplied resource in this scope.
    * This is always invoked before state can be marked as closed.
=======
  /**
    * Registers supplied resource in this scope.
    * Returns false and makes no registration if this scope has been closed.
>>>>>>> cecaf467
    */
  private def register(resource: ScopedResource[F]): F[Boolean] =
    state.modify { s =>
      if (s.open) (s.copy(resources = resource +: s.resources), true)
      else (s, false)
    }

  /** Opens a child scope.
    *
    * If this scope is currently closed, then the child scope is opened on the first
    * open ancestor of this scope.
    *
    * Returns scope that has to be used in next compilation step.
    */
  def open(
      interruptible: Option[Concurrent[F]]
  ): F[Either[Throwable, CompileScope[F]]] = {
    /*
     * Creates a context for a new scope.
     *
     * We need to differentiate between three states:
     *  The new scope is not interruptible -
     *     It should respect the interrupt of the current scope. But it should not
     *     close the listening on parent scope close when the new scope will close.
     *
     *  The new scope is interruptible but this scope is not interruptible -
     *     This is a new interrupt root that can be only interrupted from within the new scope or its children scopes.
     *
     *  The new scope is interruptible as well as this scope is interruptible -
     *     This is a new interrupt root that can be interrupted from within the new scope, its children scopes
     *     or as a result of interrupting this scope. But it should not propagate its own interruption to this scope.
     *
     */
    val createCompileScope: F[CompileScope[F]] = {
      val newScopeId = new Token
      self.interruptible match {
        case None =>
          val iCtx = InterruptContext.unsafeFromInterruptible(interruptible, newScopeId)
          F.pure(new CompileScope[F](newScopeId, Some(self), iCtx))

        case Some(parentICtx) =>
          val fiCtx = parentICtx.childContext(interruptible, newScopeId)
          F.map(fiCtx)(iCtx => new CompileScope[F](newScopeId, Some(self), Some(iCtx)))
      }
    }

    F.flatMap(createCompileScope) { scope =>
      F.flatMap(state.modify { s =>
        if (!s.open) (s, None)
        else
          (s.copy(children = scope +: s.children), Some(scope))
      }) {
        case Some(s) => F.pure(Right(s))
        case None    =>
          // This scope is already closed so try to promote the open to an ancestor; this can fail
          // if the root scope has already been closed, in which case, we can safely throw
          self.parent match {
            case Some(parent) =>
              F.flatMap(self.interruptible.map(_.cancelParent).getOrElse(F.unit)) { _ =>
                parent.open(interruptible)
              }

            case None =>
              F.pure(Left(new IllegalStateException("cannot re-open root scope")))
          }
      }
    }
  }

  /** fs2 Stream is interpreted synchronously, as such the resource acquisition is fully synchronous.
    * No next step (even when stream was interrupted) is run before the resource
    * is fully acquired.
    *
    * If, during resource acquisition the stream is interrupted, this will still await for the resource to be fully
    * acquired, and then such stream will continue, likely with resource cleanup during the interpretation of the stream.
    *
    * There is only one situation where resource cleanup may be somewhat concurrent and that is when resources are
    * leased in `parJoin`. But even then the order of the lease of the resources respects acquisition of the resources that leased them.
    */
  def acquireResource[R](
      fr: F[R],
      release: (R, ExitCase[Throwable]) => F[Unit]
  ): F[Either[Throwable, R]] = {
    val resource = ScopedResource.create
    F.uncancelable {
      F.flatMap(F.attempt(fr)) {
        case Right(r) =>
          val finalizer = (ec: ExitCase[Throwable]) => F.suspend(release(r, ec))
          F.flatMap(resource.acquired(finalizer)) { result =>
            if (result.exists(identity)) {
              F.flatMap(register(resource)) {
                case false =>
                  finalizer(ExitCase.Canceled).as(Left(AcquireAfterScopeClosed))
                case true => F.pure(Right(r))
              }
            } else {
              finalizer(ExitCase.Canceled).as(Left(result.swap.getOrElse(AcquireAfterScopeClosed)))
            }
          }
        case Left(err) => F.pure(Left(err))
      }
    }
  }

  /** Unregisters the child scope identified by the supplied id.
    *
    * As a result of unregistering a child scope, its resources are no longer
    * reachable from its parent.
    */
  private def releaseChildScope(id: Token): F[Unit] =
    state.update(_.unregisterChild(id))

  /** Returns all direct resources of this scope (does not return resources in ancestor scopes or child scopes). * */
  private def resources: F[Chain[ScopedResource[F]]] =
    F.map(state.get)(_.resources)

  /** Traverses supplied `Chain` with `f` that may produce a failure, and collects these failures.
    * Returns failure with collected failures, or `Unit` on successful traversal.
    */
  private def traverseError[A](
      ca: Chain[A],
      f: A => F[Either[Throwable, Unit]]
  ): F[Either[Throwable, Unit]] =
    F.map(Traverse[Chain].traverse(ca)(f)) { results =>
      CompositeFailure
        .fromList(results.collect { case Left(err) => err }.toList)
        .toLeft(())
    }

  /** Closes this scope.
    *
    * All resources of this scope are released when this is evaluated.
    *
    * Also this will close the child scopes (if any) and release their resources.
    *
    * If this scope has a parent scope, this scope will be unregistered from its parent.
    *
    * Note that if there were leased or not yet acquired resources, these resource will not yet be
    * finalized after this scope is closed, but they will get finalized shortly after. See [[ScopedResource]] for
    * more details.
    */
  def close(ec: ExitCase[Throwable]): F[Either[Throwable, Unit]] =
    F.flatMap(state.modify(s => s.close -> s)) { previous =>
      F.flatMap(traverseError[CompileScope[F]](previous.children, _.close(ec))) { resultChildren =>
        F.flatMap(traverseError[ScopedResource[F]](previous.resources, _.release(ec))) {
          resultResources =>
            F.flatMap(self.interruptible.map(_.cancelParent).getOrElse(F.unit)) { _ =>
              F.map(self.parent.fold(F.unit)(_.releaseChildScope(self.id))) { _ =>
                val results = resultChildren.fold(List(_), _ => Nil) ++ resultResources.fold(
                  List(_),
                  _ => Nil
                )
                CompositeFailure.fromList(results.toList).toLeft(())
              }
            }
        }
      }
    }

  /** Returns closest open parent scope or root. */
  def openAncestor: F[CompileScope[F]] =
    self.parent.fold(F.pure(self)) { parent =>
      F.flatMap(parent.state.get) { s =>
        if (s.open) F.pure(parent)
        else parent.openAncestor
      }
    }

  /** Gets all ancestors of this scope, inclusive of root scope. * */
  private def ancestors: Chain[CompileScope[F]] = {
    @tailrec
    def go(curr: CompileScope[F], acc: Chain[CompileScope[F]]): Chain[CompileScope[F]] =
      curr.parent match {
        case Some(parent) => go(parent, acc :+ parent)
        case None         => acc
      }
    go(self, Chain.empty)
  }

  /** finds ancestor of this scope given `scopeId` * */
  def findSelfOrAncestor(scopeId: Token): Option[CompileScope[F]] = {
    @tailrec
    def go(curr: CompileScope[F]): Option[CompileScope[F]] =
      if (curr.id == scopeId) Some(curr)
      else
        curr.parent match {
          case Some(scope) => go(scope)
          case None        => None
        }
    go(self)
  }

  /** finds scope in child hierarchy of current scope * */
  def findSelfOrChild(scopeId: Token): F[Option[CompileScope[F]]] = {
    def go(scopes: Chain[CompileScope[F]]): F[Option[CompileScope[F]]] =
      scopes.uncons match {
        case None => F.pure(None)
        case Some((scope, tail)) =>
          if (scope.id == scopeId) F.pure(Some(scope))
          else
            F.flatMap(scope.state.get) { s =>
              if (s.children.isEmpty) go(tail)
              else
                F.flatMap(go(s.children)) {
                  case None        => go(tail)
                  case Some(scope) => F.pure(Some(scope))
                }
            }
      }
    if (self.id == scopeId) F.pure(Some(self))
    else
      F.flatMap(state.get)(s => go(s.children))
  }

  /** Tries to locate scope for the step.
    * It is good chance, that scope is either current scope or the sibling of current scope.
    * As such the order of search is:
    * - check if id is current scope,
    * - check if id is parent or any of its children
    * - traverse all known scope ids, starting from the root.
    */
  def findStepScope(scopeId: Token): F[Option[CompileScope[F]]] = {
    @tailrec
    def go(scope: CompileScope[F]): CompileScope[F] =
      scope.parent match {
        case None         => scope
        case Some(parent) => go(parent)
      }

    if (scopeId == self.id) F.pure(Some(self))
    else
      self.parent match {
        case None => self.findSelfOrChild(scopeId)
        case Some(parent) =>
          F.flatMap(parent.findSelfOrChild(scopeId)) {
            case Some(scope) => F.pure(Some(scope))
            case None        => go(self).findSelfOrChild(scopeId)
          }
      }
  }

  // See docs on [[Scope#lease]]
  def lease: F[Option[Scope.Lease[F]]] =
    F.flatMap(state.get) { s =>
      if (!s.open) F.pure(None)
      else {
        val allScopes = (s.children :+ self) ++ ancestors
        F.flatMap(Traverse[Chain].flatTraverse(allScopes)(_.resources)) { allResources =>
          F.map(TraverseFilter[Chain].traverseFilter(allResources)(r => r.lease)) { allLeases =>
            val lease = new Scope.Lease[F] {
              def cancel: F[Either[Throwable, Unit]] =
                traverseError[Scope.Lease[F]](allLeases, _.cancel)
            }
            Some(lease)
          }
        }
      }
    }

  // See docs on [[Scope#interrupt]]
  def interrupt(cause: Either[Throwable, Unit]): F[Unit] =
    interruptible match {
      case None =>
        F.raiseError(
          new IllegalStateException("Scope#interrupt called for Scope that cannot be interrupted")
        )
      case Some(iCtx) =>
        // note that we guard interruption here by Attempt to prevent failure on multiple sets.
        val interruptCause = cause.map(_ => iCtx.interruptRoot)
        F.guarantee(iCtx.deferred.complete(interruptCause).attempt.void) {
          iCtx.ref.update(_.orElse(Some(interruptCause)))
        }
    }

  /** Checks if current scope is interrupted.
    * If yields to None, scope is not interrupted and evaluation may normally proceed.
    * If yields to Some(Right(scope,next)) that yields to next `scope`, that has to be run and `next`  stream
    * to evaluate
    */
  def isInterrupted: F[Option[Either[Throwable, Token]]] =
    interruptible match {
      case None       => F.pure(None)
      case Some(iCtx) => iCtx.ref.get
    }

  /** When the stream is evaluated, there may be `Eval` that needs to be cancelled early,
    * when scope allows interruption.
    * Instead of just allowing eval to complete, this will race between eval and interruption promise.
    * Then, if eval completes without interrupting, this will return on `Right`.
    *
    * However when the evaluation is normally interrupted the this evaluates on `Left` - `Right` where we signal
    * what is the next scope from which we should calculate the next step to take.
    *
    * Or if the evaluation is interrupted by a failure this evaluates on `Left` - `Left` where the exception
    * that caused the interruption is returned so that it can be handled.
    */
  private[internal] def interruptibleEval[A](f: F[A]): F[Either[Either[Throwable, Token], A]] =
    interruptible match {
      case None => F.map(F.attempt(f))(_.swap.map(Left(_)).swap)
      case Some(iCtx) =>
        F.map(
          iCtx.concurrent
            .race(iCtx.deferred.get, F.attempt(f))
        ) {
          case Right(result) => result.leftMap(Left(_))
          case Left(other)   => Left(other)
        }
    }

  override def toString =
    s"CompileScope(id=$id,interruptible=${interruptible.nonEmpty})"
}

private[fs2] object CompileScope {

  /** Creates a new root scope. */
  def newRoot[F[_]: Sync]: F[CompileScope[F]] =
    Sync[F].delay(new CompileScope[F](new Token(), None, None))

  /** State of a scope.
    *
    * @param open               Yields to true if the scope is open
    *
    * @param resources          All acquired resources (that means synchronously, or the ones acquired asynchronously) are
    *                           registered here. Note that the resources are prepended when acquired, to be released in reverse
    *                           order s they were acquired.
    *
    * @param children           Children of this scope. Children may appear during the parallel pulls where one scope may
    *                           split to multiple asynchronously acquired scopes and resources.
    *                           Still, likewise for resources they are released in reverse order.
    */
  final private case class State[F[_]](
      open: Boolean,
      resources: Chain[ScopedResource[F]],
      children: Chain[CompileScope[F]]
  ) { self =>

    def unregisterChild(id: Token): State[F] =
      self.children.deleteFirst(_.id == id) match {
        case Some((_, newChildren)) => self.copy(children = newChildren)
        case None                   => self
      }

    def close: State[F] = CompileScope.State.closed
  }

  private object State {
    private val initial_ =
      State[Pure](open = true, resources = Chain.empty, children = Chain.empty)
    def initial[F[_]]: State[F] = initial_.asInstanceOf[State[F]]

    private val closed_ =
      State[Pure](open = false, resources = Chain.empty, children = Chain.empty)
    def closed[F[_]]: State[F] = closed_.asInstanceOf[State[F]]
  }

  /** A context of interruption status. This is shared from the parent that was created as interruptible to all
    * its children. It assures consistent view of the interruption through the stack
    * @param concurrent   Concurrent, used to create interruption at Eval.
    *                 If signalled with None, normal interruption is signalled. If signaled with Some(err) failure is signalled.
    * @param ref      When None, scope is not interrupted,
    *                 when Some(None) scope was interrupted, and shall continue with `whenInterrupted`
    *                 when Some(Some(err)) scope has to be terminated with supplied failure.
    * @param interruptRoot Id of the scope that is root of this interruption and is guaranteed to be a parent of this scope.
    *                      Once interrupted, this scope must be closed and `FreeC` must be signalled to provide recovery of the interruption.
    * @param cancelParent  Cancels listening on parent's interrupt.
    */
  final private[internal] case class InterruptContext[F[_]](
      concurrent: Concurrent[F],
      deferred: Deferred[F, Either[Throwable, Token]],
      ref: Ref[F, Option[Either[Throwable, Token]]],
      interruptRoot: Token,
      cancelParent: F[Unit]
  ) { self =>

    /** Creates a [[InterruptContext]] for a child scope which can be interruptible as well.
      *
      * In case the child scope is interruptible, this will ensure that this scope interrupt will
      * interrupt the child scope as well.
      *
      * In any case this will make sure that a close of the child scope will not cancel listening
      * on parent interrupt for this scope.
      *
      * @param interruptible  Whether the child scope should be interruptible.
      * @param newScopeId     The id of the new scope.
      */
    def childContext(
        interruptible: Option[Concurrent[F]],
        newScopeId: Token
    )(implicit F: Sync[F]): F[InterruptContext[F]] =
      interruptible
        .map { concurrent =>
          F.flatMap(concurrent.start(self.deferred.get)) { fiber =>
            val context = InterruptContext[F](
              concurrent = concurrent,
              deferred = Deferred.unsafe[F, Either[Throwable, Token]](concurrent),
              ref = Ref.unsafe[F, Option[Either[Throwable, Token]]](None),
              interruptRoot = newScopeId,
              cancelParent = fiber.cancel
            )

            F.map(
              concurrent.start(
                F.flatMap(fiber.join)(interrupt =>
                  F.flatMap(context.ref.update(_.orElse(Some(interrupt)))) { _ =>
                    F.map(F.attempt(context.deferred.complete(interrupt)))(_ => ())
                  }
                )
              )
            )(_ => context)
          }
        }
        .getOrElse(F.pure(copy(cancelParent = F.unit)))
  }

  private object InterruptContext {

    /** Creates a new interrupt context for a new scope if the scope is interruptible.
      *
      * This is UNSAFE method as we are creating promise and ref directly here.
      *
      * @param interruptible  Whether the scope is interruptible by providing effect, execution context and the
      *                       continuation in case of interruption.
      * @param newScopeId     The id of the new scope.
      */
    def unsafeFromInterruptible[F[_]](
        interruptible: Option[Concurrent[F]],
        newScopeId: Token
    )(implicit F: Sync[F]): Option[InterruptContext[F]] =
      interruptible.map { concurrent =>
        InterruptContext[F](
          concurrent = concurrent,
          deferred = Deferred.unsafe[F, Either[Throwable, Token]](concurrent),
          ref = Ref.unsafe[F, Option[Either[Throwable, Token]]](None),
          interruptRoot = newScopeId,
          cancelParent = F.unit
        )
      }
  }
}<|MERGE_RESOLUTION|>--- conflicted
+++ resolved
@@ -90,14 +90,8 @@
   private val state: Ref[F, CompileScope.State[F]] =
     Ref.unsafe(CompileScope.State.initial)
 
-<<<<<<< HEAD
   /** Registers supplied resource in this scope.
-    * This is always invoked before state can be marked as closed.
-=======
-  /**
-    * Registers supplied resource in this scope.
     * Returns false and makes no registration if this scope has been closed.
->>>>>>> cecaf467
     */
   private def register(resource: ScopedResource[F]): F[Boolean] =
     state.modify { s =>
