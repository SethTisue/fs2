/*
 * Copyright (c) 2013 Functional Streams for Scala
 *
 * Permission is hereby granted, free of charge, to any person obtaining a copy of
 * this software and associated documentation files (the "Software"), to deal in
 * the Software without restriction, including without limitation the rights to
 * use, copy, modify, merge, publish, distribute, sublicense, and/or sell copies of
 * the Software, and to permit persons to whom the Software is furnished to do so,
 * subject to the following conditions:
 *
 * The above copyright notice and this permission notice shall be included in all
 * copies or substantial portions of the Software.
 *
 * THE SOFTWARE IS PROVIDED "AS IS", WITHOUT WARRANTY OF ANY KIND, EXPRESS OR
 * IMPLIED, INCLUDING BUT NOT LIMITED TO THE WARRANTIES OF MERCHANTABILITY, FITNESS
 * FOR A PARTICULAR PURPOSE AND NONINFRINGEMENT. IN NO EVENT SHALL THE AUTHORS OR
 * COPYRIGHT HOLDERS BE LIABLE FOR ANY CLAIM, DAMAGES OR OTHER LIABILITY, WHETHER
 * IN AN ACTION OF CONTRACT, TORT OR OTHERWISE, ARISING FROM, OUT OF OR IN
 * CONNECTION WITH THE SOFTWARE OR THE USE OR OTHER DEALINGS IN THE SOFTWARE.
 */

package fs2

import scala.annotation.tailrec
import scala.concurrent.duration.FiniteDuration
import scala.util.control.NonFatal

import cats.{Eval => _, _}
import cats.effect.kernel._
import cats.syntax.all._

import fs2.internal._
import Resource.ExitCase
import Pull._

/** A `p: Pull[F,O,R]` reads values from one or more streams, returns a
  * result of type `R`, and produces a `Stream[F,O]` when calling `p.stream`.
  *
  * Any resources acquired by `p` are freed following the call to `stream`.
  *
  * Laws:
  *
  * `Pull` forms a monad in `R` with `pure` and `flatMap`:
  *   - `pure >=> f == f`
  *   - `f >=> pure == f`
  *   - `(f >=> g) >=> h == f >=> (g >=> h)`
  * where `f >=> g` is defined as `a => a flatMap f flatMap g`
  *
  * `raiseError` is caught by `handleErrorWith`:
  *   - `handleErrorWith(raiseError(e))(f) == f(e)`
  */
sealed abstract class Pull[+F[_], +O, +R] {

  /** Alias for `_.map(_ => o2)`. */
  def as[R2](r2: R2): Pull[F, O, R2] = map(_ => r2)

  /** Returns a pull with the result wrapped in `Right`, or an error wrapped in `Left` if the pull has failed. */
  def attempt: Pull[F, O, Either[Throwable, R]] =
    map(r => Right(r)).handleErrorWith(t => Result.Succeeded(Left(t)))

  /** Interpret this `Pull` to produce a `Stream`, introducing a scope.
    *
    * May only be called on pulls which return a `Unit` result type. Use `p.void.stream` to explicitly
    * ignore the result type of the pull.
    */
  def stream(implicit ev: R <:< Unit): Stream[F, O] = {
    val _ = ev
    new Stream(Pull.scope(this.asInstanceOf[Pull[F, O, Unit]]))
  }

  /** Interpret this `Pull` to produce a `Stream` without introducing a scope.
    *
    * Only use this if you know a scope is not needed. Scope introduction is generally harmless and the risk
    * of not introducing a scope is a memory leak in streams that otherwise would execute in constant memory.
    *
    * May only be called on pulls which return a `Unit` result type. Use `p.void.stream` to explicitly
    * ignore the result type of the pull.
    */
  def streamNoScope(implicit ev: R <:< Unit): Stream[F, O] = {
    val _ = ev
    new Stream(this.asInstanceOf[Pull[F, O, Unit]])
  }

  /** Applies the resource of this pull to `f` and returns the result. */
  def flatMap[F2[x] >: F[x], O2 >: O, R2](f: R => Pull[F2, O2, R2]): Pull[F2, O2, R2] =
    new Bind[F2, O2, R, R2](this) {
      def cont(e: Result[R]): Pull[F2, O2, R2] =
        e match {
          case Result.Succeeded(r) =>
            try f(r)
            catch { case NonFatal(e) => Result.Fail(e) }
          case res @ Result.Interrupted(_, _) => res
          case res @ Result.Fail(_)           => res
        }
    }

  /** Alias for `flatMap(_ => p2)`. */
  def >>[F2[x] >: F[x], O2 >: O, R2](p2: => Pull[F2, O2, R2]): Pull[F2, O2, R2] =
    new Bind[F2, O2, R, R2](this) {
      def cont(r: Result[R]): Pull[F2, O2, R2] =
        r match {
          case _: Result.Succeeded[_] => p2
          case r: Result.Interrupted  => r
          case r: Result.Fail         => r
        }
    }

  /** Lifts this pull to the specified effect type. */
  def covary[F2[x] >: F[x]]: Pull[F2, O, R] = this

  /** Lifts this pull to the specified effect type, output type, and resource type. */
  def covaryAll[F2[x] >: F[x], O2 >: O, R2 >: R]: Pull[F2, O2, R2] = this

  /** Lifts this pull to the specified output type. */
  def covaryOutput[O2 >: O]: Pull[F, O2, R] = this

  /** Lifts this pull to the specified resource type. */
  def covaryResource[R2 >: R]: Pull[F, O, R2] = this

  /** Applies the resource of this pull to `f` and returns the result in a new `Pull`. */
  def map[R2](f: R => R2): Pull[F, O, R2] =
    new Bind[F, O, R, R2](this) {
      def cont(r: Result[R]) = r.map(f)
    }

  /** Run `p2` after `this`, regardless of errors during `this`, then reraise any errors encountered during `this`. */
  def onComplete[F2[x] >: F[x], O2 >: O, R2 >: R](p2: => Pull[F2, O2, R2]): Pull[F2, O2, R2] =
    handleErrorWith(e => p2 >> Result.Fail(e)) >> p2

  /** If `this` terminates with `Pull.raiseError(e)`, invoke `h(e)`. */
  def handleErrorWith[F2[x] >: F[x], O2 >: O, R2 >: R](
      h: Throwable => Pull[F2, O2, R2]
  ): Pull[F2, O2, R2] =
    new Bind[F2, O2, R2, R2](this) {
      def cont(e: Result[R2]): Pull[F2, O2, R2] =
        e match {
          case Result.Fail(e) =>
            try h(e)
            catch { case NonFatal(e) => Result.Fail(e) }
          case other => other
        }
    }

  private[Pull] def transformWith[F2[x] >: F[x], O2 >: O, R2](
      f: Result[R] => Pull[F2, O2, R2]
  ): Pull[F2, O2, R2] =
    new Bind[F2, O2, R, R2](this) {
      def cont(r: Result[R]): Pull[F2, O2, R2] =
        try f(r)
        catch { case NonFatal(e) => Result.Fail(e) }
    }

  /** Discards the result type of this pull. */
  def void: Pull[F, O, Unit] = as(())
}

object Pull extends PullLowPriority {

  private[fs2] def acquire[F[_], R](
      resource: F[R],
      release: (R, ExitCase) => F[Unit]
  ): Pull[F, INothing, R] = Acquire(Left(resource), release)

  private[fs2] def acquireCancelable[F[_], R](
      resource: Poll[F] => F[R],
      release: (R, ExitCase) => F[Unit]
  )(implicit F: MonadCancel[F, Throwable]): Pull[F, INothing, R] =
    Acquire(Right((resource, F)), release)

  /** Like [[eval]] but if the effectful value fails, the exception is returned in a `Left`
    * instead of failing the pull.
    */
  def attemptEval[F[_], R](fr: F[R]): Pull[F, INothing, Either[Throwable, R]] =
    Eval[F, R](fr)
      .map(r => Right(r): Either[Throwable, R])
      .handleErrorWith(t => Result.Succeeded[Either[Throwable, R]](Left(t)))

  def bracketCase[F[_], O, A, B](
      acquire: Pull[F, O, A],
      use: A => Pull[F, O, B],
      release: (A, ExitCase) => Pull[F, O, Unit]
  ): Pull[F, O, B] =
    acquire.flatMap { a =>
      val used =
        try use(a)
        catch { case NonFatal(t) => Result.Fail(t) }
      used.transformWith { result =>
        val exitCase: ExitCase = result match {
          case Result.Succeeded(_)      => ExitCase.Succeeded
          case Result.Fail(err)         => ExitCase.Errored(err)
          case Result.Interrupted(_, _) => ExitCase.Canceled
        }

        release(a, exitCase).transformWith {
          case Result.Fail(t2) =>
            result match {
              case Result.Fail(tres) => Result.Fail(CompositeFailure(tres, t2))
              case result            => result
            }
          case _ => result
        }
      }
    }

  /** The completed `Pull`. Reads and outputs nothing. */
  val done: Pull[Pure, INothing, Unit] =
    Result.unit

  /** Evaluates the supplied effectful value and returns the result as the resource of the returned pull. */
  def eval[F[_], R](fr: F[R]): Pull[F, INothing, R] =
    Eval[F, R](fr)

  /** Extends the scope of the currently open resources to the specified stream, preventing them
    * from being finalized until after `s` completes execution, even if the returned pull is converted
    * to a stream, compiled, and evaluated before `s` is compiled and evaluated.
    */
  def extendScopeTo[F[_], O](
      s: Stream[F, O]
  )(implicit F: MonadError[F, Throwable]): Pull[F, INothing, Stream[F, O]] =
    for {
      scope <- Pull.getScope[F]
      lease <- Pull.eval(scope.leaseOrError)
    } yield s.onFinalize(lease.cancel.redeemWith(F.raiseError(_), _ => F.unit))

  /** Repeatedly uses the output of the pull as input for the next step of the pull.
    * Halts when a step terminates with `None` or `Pull.raiseError`.
    */
  def loop[F[_], O, R](f: R => Pull[F, O, Option[R]]): R => Pull[F, O, Option[R]] =
    r => f(r).flatMap(_.map(loop(f)).getOrElse(Pull.pure(None)))

  /** Outputs a single value. */
  def output1[F[x] >: Pure[x], O](o: O): Pull[F, O, Unit] = Output(Chunk.singleton(o))

  /** Outputs a chunk of values. */
  def output[F[x] >: Pure[x], O](os: Chunk[O]): Pull[F, O, Unit] =
    if (os.isEmpty) Pull.done else Output[O](os)

  /** Pull that outputs nothing and has result of `r`. */
  def pure[F[x] >: Pure[x], R](r: R): Pull[F, INothing, R] =
    Result.Succeeded(r)

  /** Reads and outputs nothing, and fails with the given error.
    *
    * The `F` type must be explicitly provided (e.g., via `raiseError[IO]` or `raiseError[Fallible]`).
    */
  def raiseError[F[_]: RaiseThrowable](err: Throwable): Pull[F, INothing, INothing] =
    Result.Fail(err)

  private[fs2] def fail[F[_]](err: Throwable): Pull[F, INothing, INothing] =
    Result.Fail(err)

  final class PartiallyAppliedFromEither[F[_]] {
    def apply[A](either: Either[Throwable, A])(implicit ev: RaiseThrowable[F]): Pull[F, A, Unit] =
      either.fold(raiseError[F], output1)
  }

  /** Lifts an Either[Throwable, A] to an effectful Pull[F, A, Unit].
    *
    * @example {{{
    * scala> import cats.effect.SyncIO, scala.util.Try
    * scala> Pull.fromEither[SyncIO](Right(42)).stream.compile.toList.unsafeRunSync()
    * res0: List[Int] = List(42)
    * scala> Try(Pull.fromEither[SyncIO](Left(new RuntimeException)).stream.compile.toList.unsafeRunSync())
    * res1: Try[List[INothing]] = Failure(java.lang.RuntimeException)
    * }}}
    */
  def fromEither[F[x]] = new PartiallyAppliedFromEither[F]

  /** Gets the current scope, allowing manual leasing or interruption.
    * This is a low-level method and generally should not be used by user code.
    */
  def getScope[F[_]]: Pull[F, INothing, Scope[F]] = GetScope[F]()

  /** Returns a pull that evaluates the supplied by-name each time the pull is used,
    * allowing use of a mutable value in pull computations.
    */
  def suspend[F[x] >: Pure[x], O, R](p: => Pull[F, O, R]): Pull[F, O, R] =
    new Bind[F, O, Unit, R](Result.unit) {
      def cont(r: Result[Unit]): Pull[F, O, R] = p
    }

  /** An abstraction for writing `Pull` computations that can timeout
    * while reading from a `Stream`.
    *
    * A `Pull.Timed` is not created or intepreted directly, but by
    * calling [[Stream.ToPull.timed]].
    *
    * {{{
    * yourStream.pull.timed(tp => ...).stream
    * }}}
    *
    * The argument to `timed` is a `Pull.Timed[F, O] => Pull[F, O2, R]`
    * function, which describes the pulling logic and is often recursive,
    * with shape:
    *
    * {{{
    * def go(timedPull: Pull.Timed[F, A]): Pull[F, B, Unit] =
    *   timedPull.uncons.flatMap {
    *     case Some((Right(chunk), next)) => doSomething >> go(next)
    *     case Some((Left(_), next)) => doSomethingElse >> go(next)
    *     case None => Pull.done
    *   }
    * }}}
    *
    * Where `doSomething` and `doSomethingElse` are `Pull` computations
    * such as `Pull.output`, in addition to `Pull.Timed.timeout`.
    *
    * See below for detailed descriptions of `timeout` and `uncons`, and
    * look at the [[Stream.ToPull.timed]] scaladoc for an example of usage.
    */
  trait Timed[F[_], O] {
    type Timeout

    /** Waits for either a chunk of elements to be available in the
      * source stream, or a timeout to trigger. Whichever happens
      * first is provided as the resource of the returned pull,
      * alongside a new timed pull that can be used for awaiting
      * again. A `None` is returned as the resource of the pull upon
      * reaching the end of the stream.
      *
      * Receiving a timeout is not a fatal event: the evaluation of the
      * current chunk is not interrupted, and the next timed pull is
      * still returned for further iteration. The lifetime of timeouts
      * is handled by explicit calls to the `timeout` method: `uncons`
      * does not start, restart or cancel any timeouts.
      *
      * Note that the type of timeouts is existential in `Pull.Timed`
      * (hidden, basically) so you cannot do anything on it except for
      * pattern matching, which is best done as a `Left(_)` case.
      */
    def uncons: Pull[F, INothing, Option[(Either[Timeout, Chunk[O]], Pull.Timed[F, O])]]

    /** Asynchronously starts a timeout that will be received by
      * `uncons` after `t`, and immediately returns.
      *
      * Timeouts are resettable: if `timeout` executes whilst a
      * previous timeout is pending, it will cancel it before starting
      * the new one, so that there is at most one timeout in flight at
      * any given time. The implementation guards against stale
      * timeouts: after resetting a timeout, a subsequent `uncons` is
      * guaranteed to never receive an old one.
      *
      * Timeouts can be reset to any `t`, longer or shorter than the
      * previous timeout, but a duration of 0 is treated specially, in
      * that it will cancel a pending timeout but not start a new one.
      *
      * Note: the very first execution of `timeout` does not start
      * running until the first call to `uncons`, but subsequent calls
      * proceed independently after that.
      */
    def timeout(t: FiniteDuration): Pull[F, INothing, Unit]
  }

  /** `Sync` instance for `Pull`. */
  implicit def syncInstance[F[_]: Sync, O]: Sync[Pull[F, O, *]] =
    new PullSyncInstance[F, O]

  /** `FunctionK` instance for `F ~> Pull[F, INothing, *]`
    *
    * @example {{{
    * scala> import cats.Id
    * scala> Pull.functionKInstance[Id](42).flatMap(Pull.output1).stream.compile.toList
    * res0: cats.Id[List[Int]] = List(42)
    * }}}
    */
  implicit def functionKInstance[F[_]]: F ~> Pull[F, INothing, *] =
    new (F ~> Pull[F, INothing, *]) {
      def apply[X](fx: F[X]) = Pull.eval(fx)
    }

  /* Implementation notes:
   *
   * A Pull can be one of the following:
   *  - A Result - the end result of pulling. This may have ended in:
   *    - Succeeded with a result of type R.
   *    - Failed with an exception
   *    - Interrupted from another thread with a known `scopeId`
   *
   *  - A Bind, that binds a first computation(another Pull) with a method to _continue_
   *    the computation from the result of the first one `step`.
   *
   *  - A single Action, which can be one of following:
   *
   *    - Eval (or lift) an effectful operation of type `F[R]`
   *    - Output some values of type O.
   *    - Acquire a new resource and add its cleanup to the current scope.
   *    - Open, Close, or Access to the resource scope.
   *    - side-Step or fork to a different computation
   */

  /** A Result, or terminal, indicates how a pull or Free evaluation ended.
    * A Pull may have succeeded with a result, failed with an exception,
    * or interrupted from another concurrent pull.
    */
  private sealed abstract class Result[+R]
      extends Pull[Pure, INothing, R]
      with ViewL[Pure, INothing]

  private object Result {
    val unit: Result[Unit] = Result.Succeeded(())

    def fromEither[R](either: Either[Throwable, R]): Result[R] =
      either.fold(Result.Fail(_), Result.Succeeded(_))

    final case class Succeeded[+R](r: R) extends Result[R] {
      override def map[R2](f: R => R2): Result[R2] =
        try Succeeded(f(r))
        catch { case NonFatal(err) => Fail(err) }
    }

    final case class Fail(error: Throwable) extends Result[INothing] {
      override def map[R](f: INothing => R): Result[R] = this
    }

    /** Signals that Pull evaluation was interrupted.
      *
      * @param context Any user specific context that needs to be captured during interruption
      *                for eventual resume of the operation.
      *
      * @param deferredError Any errors, accumulated during resume of the interruption.
      *                      Instead throwing errors immediately during interruption,
      *                      signalling of the errors may be deferred until the Interruption resumes.
      */
    final case class Interrupted(context: Token, deferredError: Option[Throwable])
        extends Result[INothing] {
      override def map[R](f: INothing => R): Result[R] = this
    }
  }

  private abstract class Bind[+F[_], +O, X, +R](val step: Pull[F, O, X]) extends Pull[F, O, R] {
    def cont(r: Result[X]): Pull[F, O, R]
    def delegate: Bind[F, O, X, R] = this
  }

  /** Unrolled view of a `Pull` structure. may be `Result` or `EvalBind`
    */
  private sealed trait ViewL[+F[_], +O]

  private sealed abstract case class View[+F[_], +O, X](step: Action[F, O, X])
      extends ViewL[F, O]
      with (Result[X] => Pull[F, O, Unit]) {
    def next(r: Result[X]): Pull[F, O, Unit]
    def apply(r: Result[X]): Pull[F, O, Unit] = next(r)
  }
  private final class EvalView[+F[_], +O](step: Action[F, O, Unit]) extends View[F, O, Unit](step) {
    def next(r: Result[Unit]): Pull[F, O, Unit] = r
  }

  /* unrolled view of Pull `bind` structure * */

  private def viewL[F[_], O](stream: Pull[F, O, Unit]): ViewL[F, O] = {

    @tailrec
    def mk(free: Pull[F, O, Unit]): ViewL[F, O] =
      free match {
        case r: Result[Unit]       => r
        case e: Action[F, O, Unit] => new EvalView[F, O](e)
        case b: Bind[F, O, y, Unit] =>
          b.step match {
            case r: Result[_] =>
              val ry: Result[y] = r.asInstanceOf[Result[y]]
              mk(b.cont(ry))
            case e: Action[F, O, y2] =>
              new View[F, O, y2](e) {
                def next(r: Result[y2]): Pull[F, O, Unit] = b.cont(r.asInstanceOf[Result[y]])
              }
            case bb: Bind[F, O, x, _] =>
              val nb = new Bind[F, O, x, Unit](bb.step) {
                private[this] val bdel: Bind[F, O, y, Unit] = b.delegate
                def cont(zr: Result[x]): Pull[F, O, Unit] =
                  new Bind[F, O, y, Unit](bb.cont(zr).asInstanceOf[Pull[F, O, y]]) {
                    override val delegate: Bind[F, O, y, Unit] = bdel
                    def cont(yr: Result[y]): Pull[F, O, Unit] = delegate.cont(yr)
                  }
              }
              mk(nb)
          }
      }

    mk(stream)
  }

  /* An Action is an atomic instruction that can perform effects in `F`
   * to generate by-product outputs of type `O`.
   *
   * Each operation also generates an output of type `R` that is used
   * as control information for the rest of the interpretation or compilation.
   */
  private abstract class Action[+F[_], +O, +R] extends Pull[F, O, R]

  private final case class Output[+O](values: Chunk[O]) extends Action[Pure, O, Unit]

  /* A translation point, that wraps an inner stream written in another effect
   */
  private final case class Translate[G[_], F[_], +O](
      stream: Pull[G, O, Unit],
      fk: G ~> F
  ) extends Action[F, O, Unit]

  private final case class MapOutput[F[_], O, P](
      stream: Pull[F, O, Unit],
      fun: O => P
  ) extends Action[F, P, Unit]

  /** Steps through the stream, providing either `uncons` or `stepLeg`.
    * Yields to head in form of chunk, then id of the scope that was active after step evaluated and tail of the `stream`.
    *
    * @param stream             Stream to step
    * @param scopeId            If scope has to be changed before this step is evaluated, id of the scope must be supplied
    */
  private final case class Step[+F[_], X](stream: Pull[F, X, Unit], scope: Option[Token])
      extends Action[Pure, INothing, Option[StepStop[F, X]]]

  private type StepStop[+F[_], +X] = (Chunk[X], Token, Pull[F, X, Unit])

  /* The `AlgEffect` trait is for operations on the `F` effect that create no `O` output.
   * They are related to resources and scopes. */
  private sealed abstract class AlgEffect[+F[_], R] extends Action[F, INothing, R]

  private final case class Eval[+F[_], R](value: F[R]) extends AlgEffect[F, R]

  private final case class Acquire[F[_], R](
      resource: Either[F[R], (Poll[F] => F[R], MonadCancel[F, Throwable])],
      release: (R, ExitCase) => F[Unit]
  ) extends AlgEffect[F, R]

  private final case class OpenScope(useInterruption: Boolean) extends AlgEffect[Pure, Token]

  // `InterruptedScope` contains id of the scope currently being interrupted
  // together with any errors accumulated during interruption process
  private final case class CloseScope(
      scopeId: Token,
      interruption: Option[Result.Interrupted],
      exitCase: ExitCase
  ) extends AlgEffect[Pure, Unit]

  private final case class GetScope[F[_]]() extends AlgEffect[Pure, CompileScope[F]]
  private[fs2] def getScopeInternal[F[_]]: Pull[Pure, INothing, CompileScope[F]] = GetScope[F]()

  private[fs2] def stepLeg[F[_], O](
      leg: Stream.StepLeg[F, O]
  ): Pull[F, Nothing, Option[Stream.StepLeg[F, O]]] =
    Step[F, O](leg.next, Some(leg.scopeId)).map {
      _.map { case (h, id, t) =>
        new Stream.StepLeg[F, O](h, id, t.asInstanceOf[Pull[F, O, Unit]])
      }
    }

  /** Wraps supplied pull in new scope, that will be opened before this pull is evaluated
    * and closed once this pull either finishes its evaluation or when it fails.
    */
  private[fs2] def scope[F[_], O](s: Pull[F, O, Unit]): Pull[F, O, Unit] =
    scope0(s, false)

  /** Like `scope` but allows this scope to be interrupted.
    * Note that this may fail with `Interrupted` when interruption occurred
    */
  private[fs2] def interruptScope[F[_], O](
      s: Pull[F, O, Unit]
  ): Pull[F, O, Unit] = scope0(s, true)

  private def scope0[F[_], O](
      s: Pull[F, O, Unit],
      interruptible: Boolean
  ): Pull[F, O, Unit] =
    OpenScope(interruptible).flatMap { scopeId =>
      s.transformWith {
        case Result.Succeeded(_) => CloseScope(scopeId, None, ExitCase.Succeeded)
        case interrupted @ Result.Interrupted(_, _) =>
          CloseScope(scopeId, Some(interrupted), ExitCase.Canceled)
        case Result.Fail(err) =>
          CloseScope(scopeId, None, ExitCase.Errored(err)).transformWith {
            case Result.Succeeded(_) => Result.Fail(err)
            case Result.Fail(err0)   => Result.Fail(CompositeFailure(err, err0, Nil))
            case Result.Interrupted(interruptedScopeId, _) =>
              sys.error(
                s"Impossible, cannot interrupt when closing failed scope: $scopeId, $interruptedScopeId, $err"
              )
          }
      }
    }

  private[fs2] def uncons[F[_], X, O](
      s: Pull[F, O, Unit]
  ): Pull[F, X, Option[(Chunk[O], Pull[F, O, Unit])]] =
    Step(s, None).map(_.map { case (h, _, t) => (h, t.asInstanceOf[Pull[F, O, Unit]]) })

  /* Left-folds the output of a stream.
   *
   * Interruption of the stream is tightly coupled between Pull and CompileScope.
   * Reason for this is unlike interruption of `F` type (e.g. IO) we need to find
   * recovery point where stream evaluation has to continue in Stream algebra.
   *
   * As such the `Token` is passed to Result.Interrupted as glue between Pull that allows pass-along
   * the information to correctly compute recovery point after interruption was signalled via `CompileScope`.
   *
   * This token indicates scope of the computation where interruption actually happened.
   * This is used to precisely find most relevant interruption scope where interruption shall be resumed
   * for normal continuation of the stream evaluation.
   *
   * Interpreter uses this to find any parents of this scope that has to be interrupted, and guards the
   * interruption so it won't propagate to scope that shall not be anymore interrupted.
   */
  private[fs2] def compile[F[_], O, B](
      stream: Pull[F, O, Unit],
      initScope: CompileScope[F],
      extendLastTopLevelScope: Boolean,
      init: B
  )(foldChunk: (B, Chunk[O]) => B)(implicit
      F: MonadError[F, Throwable]
  ): F[B] = {

    sealed trait R[+G[_], +X]
    case class Done(scope: CompileScope[F]) extends R[Pure, INothing]
    case class Out[+G[_], +X](head: Chunk[X], scope: CompileScope[F], tail: Pull[G, X, Unit])
        extends R[G, X]
    case class Interrupted(scopeId: Token, err: Option[Throwable]) extends R[Pure, INothing]

    type Cont[-Y, +G[_], +X] = Result[Y] => Pull[G, X, Unit]

    trait RunR[G[_], X, End] extends (R[G, X] => End) {
      def apply(r: R[G, X]): End = r match {
        case Done(scope)               => done(scope)
        case Out(head, scope, tail)    => out(head, scope, tail)
        case Interrupted(scopeId, err) => interrupted(scopeId, err)
      }

      def done(scope: CompileScope[F]): End
      def out(head: Chunk[X], scope: CompileScope[F], tail: Pull[G, X, Unit]): End
      def interrupted(scopeId: Token, err: Option[Throwable]): End
    }

    def go[G[_], X](
        scope: CompileScope[F],
        extendedTopLevelScope: Option[CompileScope[F]],
        translation: G ~> F,
        stream: Pull[G, X, Unit]
    ): F[R[G, X]] = {

      def interruptGuard(scope: CompileScope[F], view: Cont[Nothing, G, X])(
          next: => F[R[G, X]]
      ): F[R[G, X]] =
        scope.isInterrupted.flatMap {
          case None => next
          case Some(outcome) =>
            val result = outcome match {
              case Outcome.Errored(err)       => Result.Fail(err)
              case Outcome.Canceled()         => Result.Interrupted(scope.id, None)
              case Outcome.Succeeded(scopeId) => Result.Interrupted(scopeId, None)
            }
            go(scope, extendedTopLevelScope, translation, view(result))
        }

      def innerMapOutput[K[_], C, D](stream: Pull[K, C, Unit], fun: C => D): Pull[K, D, Unit] =
        viewL(stream) match {
          case r: Result[_] => r.asInstanceOf[Result[Unit]]
          case v: View[K, C, x] =>
            val mstep: Pull[K, D, x] = (v.step: Action[K, C, x]) match {
              case o: Output[C] =>
                try Output(o.values.map(fun))
                catch { case NonFatal(t) => Result.Fail(t) }
              case t: Translate[l, k, C] => // k= K
                Translate[l, k, D](innerMapOutput[l, C, D](t.stream, fun), t.fk)
              case s: Step[k, _]         => s
              case a: AlgEffect[k, _]    => a
              case m: MapOutput[k, b, c] => innerMapOutput(m.stream, fun.compose(m.fun))
            }
            new Bind[K, D, x, Unit](mstep) {
              def cont(r: Result[x]) = innerMapOutput(v.next(r), fun)
            }
        }

      def goErr(err: Throwable, view: Cont[Nothing, G, X]): F[R[G, X]] =
        go(scope, extendedTopLevelScope, translation, view(Result.Fail(err)))

      def goMapOutput[Z](mout: MapOutput[G, Z, X], view: Cont[Unit, G, X]): F[R[G, X]] = {
        val mo: Pull[G, X, Unit] = innerMapOutput[G, Z, X](mout.stream, mout.fun)
        val str = new Bind[G, X, Unit, Unit](mo) {
          def cont(r: Result[Unit]) = view(r)
        }
        go(scope, extendedTopLevelScope, translation, str)
      }

      def goTranslate[H[_]](tst: Translate[H, G, X], view: Cont[Unit, G, X]): F[R[G, X]] = {
        val composed: H ~> F = tst.fk.andThen(translation)
        val runInner: F[R[H, X]] = go(scope, extendedTopLevelScope, composed, tst.stream)

        F.map(runInner) {
          case out: Out[H, X]            => Out(out.head, out.scope, Translate(out.tail, tst.fk))
          case dd @ Done(_)              => dd
          case inter @ Interrupted(_, _) => inter
        }
      }

      def goStep[Y](u: Step[G, Y], view: Cont[Option[StepStop[G, Y]], G, X]): F[R[G, X]] = {

        class StepRunR(stepScope: CompileScope[F]) extends RunR[G, Y, F[R[G, X]]] {

          def done(scope: CompileScope[F]): F[R[G, X]] =
            interruptGuard(scope, view) {
              val result = Result.Succeeded(None)
              go(scope, extendedTopLevelScope, translation, view(result))
            }

          def out(head: Chunk[Y], outScope: CompileScope[F], tail: Pull[G, Y, Unit]): F[R[G, X]] = {
            // if we originally swapped scopes we want to return the original
            // scope back to the go as that is the scope that is expected to be here.
            val nextScope = if (u.scope.isEmpty) outScope else scope
            interruptGuard(nextScope, view) {
              val stop: StepStop[G, Y] = (head, outScope.id, tail)
              val result = Result.Succeeded(Some(stop))
              go(nextScope, extendedTopLevelScope, translation, view(result))
            }
          }

          def interrupted(scopeId: Token, err: Option[Throwable]): F[R[G, X]] =
            go(scope, extendedTopLevelScope, translation, view(Result.Interrupted(scopeId, err)))
        }

        // if scope was specified in step, try to find it, otherwise use the current scope.
        val stepScopeF: F[CompileScope[F]] = u.scope match {
          case None          => F.pure(scope)
          case Some(scopeId) => scope.shiftScope(scopeId, u.toString)
        }
        stepScopeF.flatMap { stepScope =>
          val runInner = go[G, Y](stepScope, extendedTopLevelScope, translation, u.stream)
          runInner.attempt.flatMap(_.fold(goErr(_, view), new StepRunR(stepScope)))
        }
      }

      def goEval[V](eval: Eval[G, V], view: Cont[V, G, X]): F[R[G, X]] =
        scope.interruptibleEval(translation(eval.value)).flatMap { eitherOutcome =>
          val result = eitherOutcome match {
            case Right(r)                       => Result.Succeeded(r)
            case Left(Outcome.Errored(err))     => Result.Fail(err)
            case Left(Outcome.Canceled())       => Result.Interrupted(scope.id, None)
            case Left(Outcome.Succeeded(token)) => Result.Interrupted(token, None)
          }
          go(scope, extendedTopLevelScope, translation, view(result))
        }

      def goAcquire[Rsrc](acquire: Acquire[G, Rsrc], view: Cont[Rsrc, G, X]): F[R[G, X]] = {
        val onScope = scope.acquireResource[Rsrc](
          p =>
            acquire.resource match {
              case Left(acq)        => translation(acq)
              case Right((acq, mc)) => p(translation(mc.uncancelable(acq)))
            },
          (r: Rsrc, ec: ExitCase) => translation(acquire.release(r, ec))
        )

        val cont = onScope.flatMap { outcome =>
          val result = outcome match {
            case Outcome.Succeeded(Right(r))      => Result.Succeeded(r)
            case Outcome.Succeeded(Left(scopeId)) => Result.Interrupted(scopeId, None)
            case Outcome.Canceled()               => Result.Interrupted(scope.id, None)
            case Outcome.Errored(err)             => Result.Fail(err)
          }
          go(scope, extendedTopLevelScope, translation, view(result))
        }
        interruptGuard(scope, view)(cont)
      }

      def goOpenScope(open: OpenScope, view: Cont[Token, G, X]): F[R[G, X]] = {
        val maybeCloseExtendedScope: F[Boolean] =
          // If we're opening a new top-level scope (aka, direct descendant of root),
          // close the current extended top-level scope if it is defined.
          if (scope.parent.isEmpty)
            extendedTopLevelScope match {
              case None    => false.pure[F]
              case Some(s) => s.close(ExitCase.Succeeded).rethrow.as(true)
            }
          else F.pure(false)
        val cont = maybeCloseExtendedScope.flatMap { closedExtendedScope =>
          val newExtendedScope = if (closedExtendedScope) None else extendedTopLevelScope
          scope.open(open.useInterruption).flatMap {
            case Left(err) =>
              val result = Result.Fail(err)
              go(scope, newExtendedScope, translation, view(result))
            case Right(childScope) =>
              val result = Result.Succeeded(childScope.id)
              go(childScope, newExtendedScope, translation, view(result))
          }
        }
        interruptGuard(scope, view)(cont)
      }

<<<<<<< HEAD
      def goCloseScope(close: CloseScope, view: Cont[Unit, G, X]): F[R[G, X]] = {
        def closeAndGo(toClose: CompileScope[F], ec: ExitCase) =
          toClose.close(ec).flatMap { r =>
=======
      def goCloseScope(close: CloseScope, view: View[G, X, Unit]): F[R[G, X]] = {
        def closeAndGo(toClose: CompileScope[F]) =
          toClose.close(close.exitCase).flatMap { r =>
>>>>>>> 047d51d3
            toClose.openAncestor.flatMap { ancestor =>
              val res = close.interruption match {
                case None => Result.fromEither(r)
                case Some(Result.Interrupted(interruptedScopeId, err)) =>
                  def err1 = CompositeFailure.fromList(r.swap.toOption.toList ++ err.toList)
                  if (ancestor.findSelfOrAncestor(interruptedScopeId).isDefined)
                    // we still have scopes to interrupt, lets build interrupted tail
                    Result.Interrupted(interruptedScopeId, err1)
                  else
                    // interrupts scope was already interrupted, resume operation
                    err1 match {
                      case None      => Result.unit
                      case Some(err) => Result.Fail(err)
                    }
              }
              go(ancestor, extendedTopLevelScope, translation, view(res))
            }
          }

        val scopeToClose: F[Option[CompileScope[F]]] = scope
          .findSelfOrAncestor(close.scopeId)
          .pure[F]
          .orElse(scope.findSelfOrChild(close.scopeId))
        scopeToClose.flatMap {
          case Some(toClose) =>
            if (toClose.parent.isEmpty)
              // Impossible - don't close root scope as a result of a `CloseScope` call
              go(scope, extendedTopLevelScope, translation, view(Result.unit))
            else if (extendLastTopLevelScope && toClose.parent.flatMap(_.parent).isEmpty)
              // Request to close the current top-level scope - if we're supposed to extend
              // it instead, leave the scope open and pass it to the continuation
              extendedTopLevelScope.traverse_(_.close(ExitCase.Succeeded).rethrow) *>
                toClose.openAncestor.flatMap { ancestor =>
                  go(ancestor, Some(toClose), translation, view(Result.unit))
                }
            else closeAndGo(toClose)
          case None =>
            // scope already closed, continue with current scope
            val result = close.interruption.getOrElse(Result.unit)
            go(scope, extendedTopLevelScope, translation, view(result))
        }
      }

      viewL(stream) match {
        case _: Result.Succeeded[_]  => F.pure(Done(scope))
        case failed: Result.Fail     => F.raiseError(failed.error)
        case int: Result.Interrupted => F.pure(Interrupted(int.context, int.deferredError))

        case view: View[G, X, y] =>
          view.step match {
            case output: Output[_] =>
              interruptGuard(scope, view)(
                F.pure(Out(output.values, scope, view(Result.unit)))
              )

            case mout: MapOutput[g, z, x] => // y = Unit
              val mo: Pull[g, X, Unit] = innerMapOutput[g, z, X](mout.stream, mout.fun)
              val str = new Bind[g, X, Unit, Unit](mo) {
                def cont(r: Result[Unit]) = view(r).asInstanceOf[Pull[g, X, Unit]]
              }
              go(scope, extendedTopLevelScope, translation, str)

            case tst: Translate[h, g, x] =>
              val composed: h ~> F = translation.asInstanceOf[g ~> F].compose[h](tst.fk)
              val runInner: F[R[h, x]] =
                go[h, x](scope, extendedTopLevelScope, composed, tst.stream)

              F.map(runInner) {
                case out: Out[h, x]            => Out[g, x](out.head, out.scope, Translate(out.tail, tst.fk))
                case dd @ Done(_)              => dd
                case inter @ Interrupted(_, _) => inter
              }

            case uU: Step[g, y] =>
              val u: Step[G, y] = uU.asInstanceOf[Step[G, y]]
              goStep(u, view.asInstanceOf[View[G, X, Option[StepStop[G, y]]]])

            case eval: Eval[G, r] =>
              goEval[r](eval, view.asInstanceOf[View[G, X, r]])

            case acquire: Acquire[G, resource] =>
              goAcquire[resource](acquire, view.asInstanceOf[View[G, X, resource]])

            case _: GetScope[_] =>
              val result = Result.Succeeded(scope.asInstanceOf[y])
              go(scope, extendedTopLevelScope, translation, view(result))

            case open: OpenScope =>
              goOpenScope(open, view.asInstanceOf[View[G, X, Token]])

            case close: CloseScope =>
              goCloseScope(close, view.asInstanceOf[View[G, X, Unit]])
          }
      }
    }

    val initFk: F ~> F = cats.arrow.FunctionK.id[F]

    def outerLoop(scope: CompileScope[F], accB: B, stream: Pull[F, O, Unit]): F[B] =
      go[F, O](scope, None, initFk, stream).flatMap {
        case Done(_) => F.pure(accB)
        case out: Out[f, o] =>
          try outerLoop(
            out.scope,
            foldChunk(accB, out.head),
            out.tail.asInstanceOf[Pull[f, O, Unit]]
          )
          catch {
            case NonFatal(e) =>
              val handled = viewL(out.tail) match {
                case Result.Succeeded(_) => Result.Fail(e)
                case Result.Fail(e2)     => Result.Fail(CompositeFailure(e2, e))
                case Result.Interrupted(ctx, err) =>
                  Result.Interrupted(ctx, err.map(t => CompositeFailure(e, t)).orElse(Some(e)))
                case v @ View(_) => v.next(Result.Fail(e))
              }

              outerLoop(out.scope, accB, handled.asInstanceOf[Pull[f, O, Unit]])
          }
        case Interrupted(_, None)      => F.pure(accB)
        case Interrupted(_, Some(err)) => F.raiseError(err)
      }

    outerLoop(initScope, init, stream)
  }

  private[fs2] def flatMapOutput[F[_], F2[x] >: F[x], O, O2](
      p: Pull[F, O, Unit],
      f: O => Pull[F2, O2, Unit]
  ): Pull[F2, O2, Unit] =
    uncons(p).flatMap {
      case None => Result.unit

      case Some((chunk, Result.Succeeded(_))) if chunk.size == 1 =>
        // nb: If tl is Pure, there's no need to propagate flatMap through the tail. Hence, we
        // check if hd has only a single element, and if so, process it directly instead of folding.
        // This allows recursive infinite streams of the form `def s: Stream[Pure,O] = Stream(o).flatMap { _ => s }`
        f(chunk(0))

      case Some((chunk, tail)) =>
        def go(idx: Int): Pull[F2, O2, Unit] =
          if (idx == chunk.size)
            flatMapOutput[F, F2, O, O2](tail, f)
          else
            f(chunk(idx)).transformWith {
              case Result.Succeeded(_) => go(idx + 1)
              case Result.Fail(err)    => Result.Fail(err)
              case interruption @ Result.Interrupted(_, _) =>
                flatMapOutput[F, F2, O, O2](interruptBoundary(tail, interruption), f)
            }

        go(0)
    }

  /** Inject interruption to the tail used in flatMap.
    * Assures that close of the scope is invoked if at the flatMap tail, otherwise switches evaluation to `interrupted` path
    *
    * @param stream             tail to inject interruption into
    * @param interruptedScope   scopeId to interrupt
    * @param interruptedError   Additional finalizer errors
    * @tparam F
    * @tparam O
    * @return
    */
  private[this] def interruptBoundary[F[_], O](
      stream: Pull[F, O, Unit],
      interruption: Result.Interrupted
  ): Pull[F, O, Unit] =
    viewL(stream) match {
      case interrupted: Result.Interrupted => interrupted // impossible
      case _: Result.Succeeded[_]          => interruption
      case failed: Result.Fail =>
        val mixed = CompositeFailure
          .fromList(interruption.deferredError.toList :+ failed.error)
          .getOrElse(failed.error)
        Result.Fail(mixed)

      case view: View[F, O, _] =>
        view.step match {
          case CloseScope(scopeId, _, _) =>
            // Inner scope is getting closed b/c a parent was interrupted
            CloseScope(scopeId, Some(interruption), ExitCase.Canceled).transformWith(view)
          case _ =>
            // all other cases insert interruption cause
            view(interruption)
        }
    }

  private[fs2] def translate[F[_], G[_], O](
      stream: Pull[F, O, Unit],
      fK: F ~> G
  ): Pull[G, O, Unit] =
    Translate(stream, fK)

  /* Applies the outputs of this pull to `f` and returns the result in a new `Pull`. */
  private[fs2] def mapOutput[F[_], O, P](
      stream: Pull[F, O, Unit],
      fun: O => P
  ): Pull[F, P, Unit] =
    stream match {
      case r: Result[_]          => r
      case a: AlgEffect[F, _]    => a
      case t: Translate[g, f, _] => Translate[g, f, P](mapOutput(t.stream, fun), t.fk)
      case m: MapOutput[f, q, o] => MapOutput(m.stream, fun.compose(m.fun))
      case _                     => MapOutput(stream, fun)
    }

  /** Provides syntax for pure pulls based on `cats.Id`. */
  implicit final class IdOps[O](private val self: Pull[Id, O, Unit]) extends AnyVal {
    private def idToApplicative[F[_]: Applicative]: Id ~> F =
      new (Id ~> F) { def apply[A](a: Id[A]) = a.pure[F] }

    def covaryId[F[_]: Applicative]: Pull[F, O, Unit] = Pull.translate(self, idToApplicative[F])
  }
}

private[fs2] trait PullLowPriority {
  implicit def monadErrorInstance[F[_], O]: MonadError[Pull[F, O, *], Throwable] =
    new PullMonadErrorInstance[F, O]
}

private[fs2] class PullMonadErrorInstance[F[_], O] extends MonadError[Pull[F, O, *], Throwable] {
  def pure[A](a: A): Pull[F, O, A] = Pull.pure(a)
  def flatMap[A, B](p: Pull[F, O, A])(f: A => Pull[F, O, B]): Pull[F, O, B] =
    p.flatMap(f)
  override def tailRecM[A, B](a: A)(f: A => Pull[F, O, Either[A, B]]): Pull[F, O, B] =
    f(a).flatMap {
      case Left(a)  => tailRecM(a)(f)
      case Right(b) => Pull.pure(b)
    }
  def raiseError[A](e: Throwable) = Pull.fail(e)
  def handleErrorWith[A](fa: Pull[F, O, A])(h: Throwable => Pull[F, O, A]) =
    fa.handleErrorWith(h)
}

private[fs2] class PullSyncInstance[F[_], O](implicit F: Sync[F])
    extends PullMonadErrorInstance[F, O]
    with Sync[Pull[F, O, *]] {
  def monotonic: Pull[F, O, FiniteDuration] = Pull.eval(F.monotonic)
  def realTime: Pull[F, O, FiniteDuration] = Pull.eval(F.realTime)
  def suspend[A](hint: Sync.Type)(thunk: => A): Pull[F, O, A] = Pull.eval(F.suspend(hint)(thunk))
}<|MERGE_RESOLUTION|>--- conflicted
+++ resolved
@@ -785,15 +785,9 @@
         interruptGuard(scope, view)(cont)
       }
 
-<<<<<<< HEAD
       def goCloseScope(close: CloseScope, view: Cont[Unit, G, X]): F[R[G, X]] = {
-        def closeAndGo(toClose: CompileScope[F], ec: ExitCase) =
-          toClose.close(ec).flatMap { r =>
-=======
-      def goCloseScope(close: CloseScope, view: View[G, X, Unit]): F[R[G, X]] = {
         def closeAndGo(toClose: CompileScope[F]) =
           toClose.close(close.exitCase).flatMap { r =>
->>>>>>> 047d51d3
             toClose.openAncestor.flatMap { ancestor =>
               val res = close.interruption match {
                 case None => Result.fromEither(r)
