package fs2

import cats.~>
import cats.data._
import cats.data.Chain
import cats.effect._
import cats.effect.concurrent.{Deferred, Ref, Semaphore}
import cats.implicits._
import scala.concurrent.duration._
import scala.concurrent.TimeoutException
import org.scalactic.anyvals._
import org.scalatest.{Assertion, Matchers, Succeeded}
import fs2.concurrent.{Queue, SignallingRef}

class StreamSpec extends Fs2Spec with Matchers {
  "Stream" - {
    "++" in forAll { (s1: Stream[Pure, Int], s2: Stream[Pure, Int]) =>
      assert((s1 ++ s2).toList == (s1.toList ++ s2.toList))
    }

    ">>" in forAll { (s: Stream[Pure, Int], s2: Stream[Pure, Int]) =>
      assert((s >> s2).toList == s.flatMap(_ => s2).toList)
    }

    "apply" in { assert(Stream(1, 2, 3).toList == List(1, 2, 3)) }

    "awakeEvery" - {
      "basic" in {
        Stream
          .awakeEvery[IO](500.millis)
          .map(_.toMillis)
          .take(5)
          .compile
          .toVector
          .asserting { r =>
            r.sliding(2)
              .map(s => (s.head, s.tail.head))
              .map { case (prev, next) => next - prev }
              .foreach(delta => assert(delta +- 150 === 500L))
            Succeeded
          }
      }

      "liveness" in {
        val s = Stream
          .awakeEvery[IO](1.milli)
          .evalMap(_ => IO.async[Unit](cb => executionContext.execute(() => cb(Right(())))))
          .take(200)
        Stream(s, s, s, s, s).parJoin(5).compile.drain.assertNoException
      }
    }

    "bracket" - {
      sealed trait BracketEvent
      final case object Acquired extends BracketEvent
      final case object Released extends BracketEvent

      def recordBracketEvents[F[_]](events: Ref[F, Vector[BracketEvent]]): Stream[F, Unit] =
        Stream.bracket(events.update(evts => evts :+ Acquired))(_ =>
          events.update(evts => evts :+ Released)
        )

      "single bracket" - {
        def singleBracketTest[F[_]: Sync, A](use: Stream[F, A]): F[Unit] =
          for {
            events <- Ref.of[F, Vector[BracketEvent]](Vector.empty)
            _ <- recordBracketEvents(events)
              .evalMap(_ => events.get.asserting(events => assert(events == Vector(Acquired))))
              .flatMap(_ => use)
              .compile
              .drain
              .handleErrorWith { case _: Err => Sync[F].pure(()) }
            _ <- events.get.asserting(it => assert(it == Vector(Acquired, Released)))
          } yield ()

        "normal termination" in { singleBracketTest[SyncIO, Unit](Stream.empty) }
        "failure" in { singleBracketTest[SyncIO, Unit](Stream.raiseError[SyncIO](new Err)) }
        "throw from append" in {
          singleBracketTest(Stream(1, 2, 3) ++ ((throw new Err): Stream[SyncIO, Int]))
        }
      }

      "bracket ++ bracket" - {
        def appendBracketTest[F[_]: Sync, A](use1: Stream[F, A], use2: Stream[F, A]): F[Unit] =
          for {
            events <- Ref.of[F, Vector[BracketEvent]](Vector.empty)
            _ <- recordBracketEvents(events)
              .flatMap(_ => use1)
              .append(recordBracketEvents(events).flatMap(_ => use2))
              .compile
              .drain
              .handleErrorWith { case _: Err => Sync[F].pure(()) }
            _ <- events.get.asserting { it =>
              assert(it == Vector(Acquired, Released, Acquired, Released))
            }
          } yield ()

        "normal termination" in { appendBracketTest[SyncIO, Unit](Stream.empty, Stream.empty) }
        "failure" in {
          appendBracketTest[SyncIO, Unit](Stream.empty, Stream.raiseError[SyncIO](new Err))
        }
      }

      "nested" in forAll { (s0: List[Int], finalizerFail: Boolean) =>
        // construct a deeply nested bracket stream in which the innermost stream fails
        // and check that as we unwind the stack, all resources get released
        // Also test for case where finalizer itself throws an error
        Counter[IO].flatMap { counter =>
          val innermost: Stream[IO, Int] =
            if (finalizerFail)
              Stream
                .bracket(counter.increment)(_ => counter.decrement >> IO.raiseError(new Err))
                .drain
            else Stream.raiseError[IO](new Err)
          val nested = s0.foldRight(innermost)((i, inner) =>
            Stream
              .bracket(counter.increment)(_ => counter.decrement)
              .flatMap(_ => Stream(i) ++ inner)
          )
          nested.compile.drain
            .assertThrows[Err]
            .flatMap(_ => counter.get)
            .asserting(it => assert(it == 0L))
        }
      }

      "early termination" in forAll { (s: Stream[Pure, Int], i0: Long, j0: Long, k0: Long) =>
        val i = i0 % 10
        val j = j0 % 10
        val k = k0 % 10
        Counter[IO].flatMap { counter =>
          val bracketed = Stream.bracket(counter.increment)(_ => counter.decrement) >> s
          val earlyTermination = bracketed.take(i)
          val twoLevels = bracketed.take(i).take(j)
          val twoLevels2 = bracketed.take(i).take(i)
          val threeLevels = bracketed.take(i).take(j).take(k)
          val fiveLevels = bracketed.take(i).take(j).take(k).take(j).take(i)
          val all = earlyTermination ++ twoLevels ++ twoLevels2 ++ threeLevels ++ fiveLevels
          all.compile.drain.flatMap(_ => counter.get).asserting(it => assert(it == 0L))
        }
      }

      "finalizer should not be called until necessary" in {
        IO.suspend {
          val buffer = collection.mutable.ListBuffer[String]()
          Stream
            .bracket(IO(buffer += "Acquired")) { _ =>
              buffer += "ReleaseInvoked"
              IO(buffer += "Released").void
            }
            .flatMap { _ =>
              buffer += "Used"
              Stream.emit(())
            }
            .flatMap { s =>
              buffer += "FlatMapped"
              Stream(s)
            }
            .compile
            .toList
            .asserting { _ =>
              assert(
                buffer.toList == List(
                  "Acquired",
                  "Used",
                  "FlatMapped",
                  "ReleaseInvoked",
                  "Released"
                )
              )
            }
        }
      }

      val bracketsInSequence = if (isJVM) 1000000 else 10000
      s"$bracketsInSequence brackets in sequence" in {
        Counter[IO].flatMap { counter =>
          Stream
            .range(0, bracketsInSequence)
            .covary[IO]
            .flatMap { _ =>
              Stream
                .bracket(counter.increment)(_ => counter.decrement)
                .flatMap(_ => Stream(1))
            }
            .compile
            .drain
            .flatMap(_ => counter.get)
            .asserting(it => assert(it == 0))
        }
      }

      "evaluating a bracketed stream multiple times is safe" in {
        val s = Stream
          .bracket(IO.unit)(_ => IO.unit)
          .compile
          .drain
        s.flatMap(_ => s).assertNoException
      }

      "finalizers are run in LIFO order" - {
        "explicit release" in {
          IO.suspend {
            var o: Vector[Int] = Vector.empty
            (0 until 10)
              .foldLeft(Stream.eval(IO(0))) { (acc, i) =>
<<<<<<< HEAD
                Stream.bracket(IO(i))(i => IO(o = o :+ i)).flatMap(_ => acc)
=======
                Stream.bracket(IO(i))(i => IO { o = o :+ i; () }).flatMap(_ => acc)
>>>>>>> 6031757e
              }
              .compile
              .drain
              .asserting(_ => assert(o == Vector(0, 1, 2, 3, 4, 5, 6, 7, 8, 9)))
          }
        }

        "scope closure" in {
          IO.suspend {
            var o: Vector[Int] = Vector.empty
            (0 until 10)
              .foldLeft(Stream.emit(1).map(_ => throw new Err): Stream[IO, Int]) { (acc, i) =>
<<<<<<< HEAD
                Stream.emit(i) ++ Stream.bracket(IO(i))(i => IO(o = o :+ i)).flatMap(_ => acc)
=======
                Stream.emit(i) ++ Stream
                  .bracket(IO(i))(i => IO { o = o :+ i; () })
                  .flatMap(_ => acc)
>>>>>>> 6031757e
              }
              .attempt
              .compile
              .drain
              .asserting(_ => assert(o == Vector(0, 1, 2, 3, 4, 5, 6, 7, 8, 9)))
          }
        }
      }

      "propagate error from closing the root scope" - {
        val s1 = Stream.bracket(IO(1))(_ => IO.unit)
        val s2 = Stream.bracket(IO("a"))(_ => IO.raiseError(new Err))

        "fail left" in s1.zip(s2).compile.drain.assertThrows[Err]
        "fail right" in s2.zip(s1).compile.drain.assertThrows[Err]
      }

      "handleErrorWith closes scopes" in {
        Ref
          .of[SyncIO, Vector[BracketEvent]](Vector.empty)
          .flatMap { events =>
            recordBracketEvents[SyncIO](events)
              .flatMap(_ => Stream.raiseError[SyncIO](new Err))
              .handleErrorWith(_ => Stream.empty)
              .append(recordBracketEvents[SyncIO](events))
              .compile
              .drain *> events.get
          }
          .asserting(it => assert(it == List(Acquired, Released, Acquired, Released)))
      }
    }

    "bracketCase" - {
      "normal termination" in forAll { (s0: List[Stream[Pure, Int]]) =>
        Counter[IO].flatMap { counter =>
          var ecs: Chain[ExitCase[Throwable]] = Chain.empty
          val s = s0.map { s =>
            Stream
              .bracketCase(counter.increment) { (_, ec) =>
<<<<<<< HEAD
                counter.decrement >> IO(ecs = ecs :+ ec)
=======
                counter.decrement >> IO { ecs = ecs :+ ec; () }
>>>>>>> 6031757e
              }
              .flatMap(_ => s)
          }
          val s2 = s.foldLeft(Stream.empty: Stream[IO, Int])(_ ++ _)
          s2.append(s2.take(10)).take(10).compile.drain.flatMap(_ => counter.get).asserting {
            count =>
              assert(count == 0L)
              ecs.toList.foreach(it => assert(it == ExitCase.Completed))
              Succeeded
          }
        }
      }

      "failure" in forAll { (s0: List[Stream[Pure, Int]]) =>
        Counter[IO].flatMap { counter =>
          var ecs: Chain[ExitCase[Throwable]] = Chain.empty
          val s = s0.map { s =>
            Stream
              .bracketCase(counter.increment) { (_, ec) =>
<<<<<<< HEAD
                counter.decrement >> IO(ecs = ecs :+ ec)
=======
                counter.decrement >> IO { ecs = ecs :+ ec; () }
>>>>>>> 6031757e
              }
              .flatMap(_ => s ++ Stream.raiseError[IO](new Err))
          }
          val s2 = s.foldLeft(Stream.empty: Stream[IO, Int])(_ ++ _)
          s2.compile.drain.attempt.flatMap(_ => counter.get).asserting { count =>
            assert(count == 0L)
            ecs.toList.foreach(it => assert(it.isInstanceOf[ExitCase.Error[Throwable]]))
            Succeeded
          }
        }
      }

      "cancelation" in {
        forAll { (s0: Stream[Pure, Int]) =>
          Counter[IO].flatMap { counter =>
            var ecs: Chain[ExitCase[Throwable]] = Chain.empty
            val s =
              Stream
                .bracketCase(counter.increment) { (_, ec) =>
<<<<<<< HEAD
                  counter.decrement >> IO(ecs = ecs :+ ec)
=======
                  counter.decrement >> IO { ecs = ecs :+ ec; () }
>>>>>>> 6031757e
                }
                .flatMap(_ => s0 ++ Stream.never[IO])
            s.compile.drain.start
              .flatMap(f => IO.sleep(50.millis) >> f.cancel)
              .flatMap(_ => counter.get)
              .asserting { count =>
                assert(count == 0L)
                ecs.toList.foreach(it => assert(it == ExitCase.Canceled))
                Succeeded
              }
          }
        }
      }

      "interruption" in {
        forAll { (s0: Stream[Pure, Int]) =>
          Counter[IO].flatMap { counter =>
            var ecs: Chain[ExitCase[Throwable]] = Chain.empty
            val s =
              Stream
                .bracketCase(counter.increment) { (_, ec) =>
<<<<<<< HEAD
                  counter.decrement >> IO(ecs = ecs :+ ec)
=======
                  counter.decrement >> IO { ecs = ecs :+ ec; () }
>>>>>>> 6031757e
                }
                .flatMap(_ => s0 ++ Stream.never[IO])
            s.interruptAfter(50.millis).compile.drain.flatMap(_ => counter.get).asserting { count =>
              assert(count == 0L)
              ecs.toList.foreach(it => assert(it == ExitCase.Canceled))
              Succeeded
            }
          }
        }
      }
    }

    "buffer" - {
      "identity" in forAll { (s: Stream[Pure, Int], n: PosInt) =>
        assert(s.buffer(n).toVector == s.toVector)
      }

      "buffer results of evalMap" in forAll { (s: Stream[Pure, Int], n0: PosInt) =>
        val n = n0 % 20 + 1
        IO.suspend {
          var counter = 0
          val s2 = s.append(Stream.emits(List.fill(n + 1)(0))).repeat
          s2.evalMap(i => IO { counter += 1; i })
            .buffer(n)
            .take(n + 1)
            .compile
            .drain
            .asserting(_ => assert(counter == (n * 2)))
        }
      }
    }

    "bufferAll" - {
      "identity" in forAll((s: Stream[Pure, Int]) => assert(s.bufferAll.toVector == s.toVector))

      "buffer results of evalMap" in forAll { (s: Stream[Pure, Int]) =>
        val expected = s.toList.size * 2
        IO.suspend {
          var counter = 0
          s.append(s)
            .evalMap(i => IO { counter += 1; i })
            .bufferAll
            .take(s.toList.size + 1)
            .compile
            .drain
            .asserting(_ => assert(counter == expected))
        }
      }
    }

    "bufferBy" - {
      "identity" in forAll { (s: Stream[Pure, Int]) =>
        assert(s.bufferBy(_ >= 0).toVector == s.toVector)
      }

      "buffer results of evalMap" in forAll { (s: Stream[Pure, Int]) =>
        val expected = s.toList.size * 2 + 1
        IO.suspend {
          var counter = 0
          val s2 = s.map(x => if (x == Int.MinValue) x + 1 else x).map(_.abs)
          val s3 = s2.append(Stream.emit(-1)).append(s2).evalMap(i => IO { counter += 1; i })
          s3.bufferBy(_ >= 0)
            .take(s.toList.size + 2)
            .compile
            .drain
            .asserting(_ => assert(counter == expected))
        }
      }
    }

    "cancelation of compiled streams" - {
      def startAndCancelSoonAfter[A](fa: IO[A]): IO[Unit] =
        fa.start.flatMap(fiber => IO.sleep(1.second) >> fiber.cancel)

      def testCancelation[A](s: Stream[IO, A]): IO[Assertion] =
        startAndCancelSoonAfter(s.compile.drain).assertNoException

      def constantStream: Stream[IO, Int] =
        if (isJVM) Stream.constant(1) else Stream.constant(1).evalTap(_ => IO.sleep(1.milli))

      "constant" in testCancelation(constantStream)

      "bracketed stream" in testCancelation(
        Stream.bracket(IO.unit)(_ => IO.unit).flatMap(_ => constantStream)
      )

      "concurrently" in testCancelation {
        constantStream.concurrently(constantStream)
      }

      "merge" in testCancelation {
        constantStream.merge(constantStream)
      }

      "parJoin" in testCancelation {
        Stream(constantStream, constantStream).parJoin(2)
      }

      "#1236" in testCancelation {
        Stream
          .eval(Queue.bounded[IO, Int](1))
          .flatMap { q =>
            Stream(
              Stream
                .unfold(0)(i => (i + 1, i + 1).some)
                .flatMap(i => Stream.sleep_(50.milliseconds) ++ Stream.emit(i))
                .through(q.enqueue),
              q.dequeue.drain
            ).parJoin(2)
          }
      }
    }

    "changes" in {
      assert(Stream.empty.covaryOutput[Int].changes.toList == Nil)
      assert(Stream(1, 2, 3, 4).changes.toList == List(1, 2, 3, 4))
      assert(Stream(1, 1, 2, 2, 3, 3, 4, 3).changes.toList == List(1, 2, 3, 4, 3))
      val result = Stream("1", "2", "33", "44", "5", "66")
        .changesBy(_.length)
        .toList
      assert(result == List("1", "33", "5", "66"))
    }

    "chunk" in {
      forAll((c: Chunk[Int]) => assert(Stream.chunk(c).compile.to(Chunk) == c))
    }

    "chunkLimit" in forAll { (s: Stream[Pure, Int], n0: PosInt) =>
      val n = n0 % 20 + 1
      val sizeV = s.chunkLimit(n).toVector.map(_.size)
      assert(sizeV.forall(_ <= n))
      assert(sizeV.combineAll == s.toVector.size)
    }

    "chunkMin" in forAll { (s: Stream[Pure, Int], n0: PosInt) =>
      val n = n0 % 20 + 1
      val chunkedV = s.chunkMin(n, true).toVector
      val withIfSmallerV = s.chunkMin(n, false).toVector
      val unchunkedV = s.toVector
      val smallerSet = s.take(n - 1).toVector
      val smallerN = s.take(n - 1).chunkMin(n, false).toVector
      val smallerY = s.take(n - 1).chunkMin(n, true).toVector
      // All but last list have n values
      assert(chunkedV.dropRight(1).forall(_.size >= n))
      // Equivalent to last chunk with allowFewerTotal
      if (chunkedV.nonEmpty && chunkedV.last.size < n)
        assert(chunkedV.dropRight(1) == withIfSmallerV)
      // Flattened sequence with allowFewerTotal true is equal to vector without chunking
      assert(chunkedV.foldLeft(Vector.empty[Int])((v, l) => v ++ l.toVector) == unchunkedV)
      // If smaller than Chunk Size and allowFewerTotal false is empty then
      // no elements should be emitted
      assert(smallerN == Vector.empty)
      // If smaller than Chunk Size and allowFewerTotal true is equal to the size
      // of the taken chunk initially
      assert(smallerY.foldLeft(Vector.empty[Int])((v, l) => v ++ l.toVector) == smallerSet)
    }

    "chunkN" - {
      "fewer" in forAll { (s: Stream[Pure, Int], n0: PosInt) =>
        val n = n0 % 20 + 1
        val chunkedV = s.chunkN(n, true).toVector
        val unchunkedV = s.toVector
        // All but last list have n0 values
        assert(chunkedV.dropRight(1).forall(_.size == n))
        // Last list has at most n0 values
        assert(chunkedV.lastOption.fold(true)(_.size <= n))
        // Flattened sequence is equal to vector without chunking
        assert(chunkedV.foldLeft(Vector.empty[Int])((v, l) => v ++ l.toVector) == unchunkedV)
      }

      "no-fewer" in forAll { (s: Stream[Pure, Int], n0: PosInt) =>
        val n = n0 % 20 + 1
        val chunkedV = s.chunkN(n, false).toVector
        val unchunkedV = s.toVector
        val expectedSize = unchunkedV.size - (unchunkedV.size % n)
        // All lists have n0 values
        assert(chunkedV.forall(_.size == n))
        // Flattened sequence is equal to vector without chunking, minus "left over" values that could not fit in a chunk
        val left = chunkedV.foldLeft(Vector.empty[Int])((v, l) => v ++ l.toVector)
        val right = unchunkedV.take(expectedSize)
        assert(left == right)
      }
    }

    "chunks" - {
      "chunks.map identity" in forAll { (v: Vector[Vector[Int]]) =>
        val s = if (v.isEmpty) Stream.empty else v.map(Stream.emits).reduce(_ ++ _)
        assert(s.chunks.map(_.toVector).toVector == v.filter(_.nonEmpty))
      }

      "chunks.flatMap(chunk) identity" in forAll { (v: Vector[Vector[Int]]) =>
        val s = if (v.isEmpty) Stream.empty else v.map(Stream.emits).reduce(_ ++ _)
        assert(s.chunks.flatMap(Stream.chunk).toVector == v.flatten)
      }
    }

    "collect" in forAll { (s: Stream[Pure, Int]) =>
      val pf: PartialFunction[Int, Int] = { case x if x % 2 == 0 => x }
      assert(s.collect(pf).toVector == s.toVector.collect(pf))
    }

    "collectFirst" in forAll { (s: Stream[Pure, Int]) =>
      val pf: PartialFunction[Int, Int] = { case x if x % 2 == 0 => x }
      assert(s.collectFirst(pf).toVector == s.collectFirst(pf).toVector)
    }

    "compile" - {
      "resource" - {
        "concurrently" in {
          val prog: Resource[IO, IO[Unit]] =
            Stream
              .eval(Deferred[IO, Unit].product(Deferred[IO, Unit]))
              .flatMap {
                case (startCondition, waitForStream) =>
                  val worker = Stream.eval(startCondition.get) ++ Stream.eval(
                    waitForStream.complete(())
                  )
                  val result = startCondition.complete(()) >> waitForStream.get

                  Stream.emit(result).concurrently(worker)
              }
              .compile
              .resource
              .lastOrError
          prog.use(x => x).assertNoException
        }

        "onFinalise" in {
          val expected = List(
            "stream - start",
            "stream - done",
            "io - done",
            "io - start",
            "resource - start",
            "resource - done"
          )

          Ref[IO]
            .of(List.empty[String])
            .flatMap { st =>
              def record(s: String): IO[Unit] = st.update(_ :+ s)

              def stream =
                Stream
                  .emit("stream - start")
                  .onFinalize(record("stream - done"))
                  .evalMap(x => record(x))
                  .compile
                  .lastOrError

              def io =
                Stream
                  .emit("io - start")
                  .onFinalize(record("io - done"))
                  .compile
                  .lastOrError
                  .flatMap(x => record(x))

              def resource =
                Stream
                  .emit("resource - start")
                  .onFinalize(record("resource - done"))
                  .compile
                  .resource
                  .lastOrError
                  .use(x => record(x))

              stream >> io >> resource >> st.get
            }
            .asserting(it => assert(it == expected))
        }

        "onFinalizeWeak" in {
          Ref[IO]
            .of(List.empty[String])
            .flatMap { st =>
              def record(s: String): IO[Unit] = st.update(_ :+ s)
              Stream
                .emit("emit")
                .onFinalize(record("1")) // This gets closed
                .onFinalize(record("2")) // This gets extended
                .onFinalizeWeak(record("3")) // This joins extended
                .onFinalizeWeak(record("4")) // This joins extended
                .compile
                .resource
                .lastOrError
                .use(x => record(x)) >> st.get
            }
            .asserting(it => assert(it == List("1", "emit", "2", "3", "4")))
        }

        "last scope extended, not all scopes" - {
          "1" in {
            Ref[IO]
              .of(List.empty[String])
              .flatMap { st =>
                def record(s: String): IO[Unit] = st.update(_ :+ s)
                Stream
                  .emit("start")
                  .onFinalize(record("first finalize"))
                  .onFinalize(record("second finalize"))
                  .compile
                  .resource
                  .lastOrError
                  .use(x => record(x)) *> st.get
              }
              .asserting(it => assert(it == List("first finalize", "start", "second finalize")))
          }
          "2" in {
            Ref[IO]
              .of(List.empty[String])
              .flatMap { st =>
                def record(s: String): IO[Unit] = st.update(_ :+ s)
                (Stream.bracket(IO("a"))(_ => record("first finalize")) ++
                  Stream.bracket(IO("b"))(_ => record("second finalize")) ++
                  Stream.bracket(IO("c"))(_ => record("third finalize"))).compile.resource.lastOrError
                  .use(x => record(x)) *> st.get
              }
              .asserting(it =>
                assert(it == List("first finalize", "second finalize", "c", "third finalize"))
              )
          }
        }

        "allocated" in {
          Ref[IO]
            .of(false)
            .flatMap { written =>
              Stream
                .emit(())
                .onFinalize(written.set(true))
                .compile
                .resource
                .lastOrError
                .allocated >> written.get
            }
            .asserting(it => assert(it == false))
        }

        "interruption" - {
          "1" in {
            Stream
              .resource {
                Stream.never[IO].compile.resource.drain
              }
              .interruptAfter(200.millis)
              .drain
              .append(Stream.emit(true))
              .compile
              .lastOrError
              .timeout(2.seconds)
              .asserting(it => assert(it == true))
          }

          "2" in {
            val p = (Deferred[IO, ExitCase[Throwable]]).flatMap { stop =>
              val r = Stream
                .never[IO]
                .compile
                .resource
                .drain
                .use(_ => IO.unit)
                .guaranteeCase(stop.complete)

              r.start.flatMap(fiber => IO.sleep(200.millis) >> fiber.cancel >> stop.get)
            }
            p.timeout(2.seconds)
              .asserting(it => assert(it == ExitCase.Canceled))
          }
        }
      }
    }

    "concurrently" - {
      "when background stream terminates, overall stream continues" in forAll {
        (s1: Stream[Pure, Int], s2: Stream[Pure, Int]) =>
          val expected = s1.toList
          s1.delayBy[IO](25.millis)
            .concurrently(s2)
            .compile
            .toList
            .asserting(it => assert(it == expected))
      }

      "when background stream fails, overall stream fails" in forAll { (s: Stream[Pure, Int]) =>
        s.delayBy[IO](25.millis)
          .concurrently(Stream.raiseError[IO](new Err))
          .compile
          .drain
          .assertThrows[Err]
      }

      "when primary stream fails, overall stream fails and background stream is terminated" in {
        Stream
          .eval(Semaphore[IO](0))
          .flatMap { semaphore =>
            val bg = Stream.repeatEval(IO(1) *> IO.sleep(50.millis)).onFinalize(semaphore.release)
            val fg = Stream.raiseError[IO](new Err).delayBy(25.millis)
            fg.concurrently(bg)
              .onFinalize(semaphore.acquire)
          }
          .compile
          .drain
          .assertThrows[Err]
      }

      "when primary stream terminates, background stream is terminated" in forAll {
        (s: Stream[Pure, Int]) =>
          Stream
            .eval(Semaphore[IO](0))
            .flatMap { semaphore =>
              val bg = Stream.repeatEval(IO(1) *> IO.sleep(50.millis)).onFinalize(semaphore.release)
              val fg = s.delayBy[IO](25.millis)
              fg.concurrently(bg)
                .onFinalize(semaphore.acquire)
            }
            .compile
            .drain
            .assertNoException
      }

      "when background stream fails, primary stream fails even when hung" in forAll {
        (s: Stream[Pure, Int]) =>
          Stream
            .eval(Deferred[IO, Unit])
            .flatMap { gate =>
              Stream(1)
                .delayBy[IO](25.millis)
                .append(s)
                .concurrently(Stream.raiseError[IO](new Err))
                .evalTap(_ => gate.get)
            }
            .compile
            .drain
            .assertThrows[Err]
      }

      "run finalizers of background stream and properly handle exception" in forAll {
        s: Stream[Pure, Int] =>
          Ref
            .of[IO, Boolean](false)
            .flatMap { runnerRun =>
              Ref.of[IO, List[String]](Nil).flatMap { finRef =>
                Deferred[IO, Unit].flatMap { halt =>
                  def runner: Stream[IO, Unit] =
                    Stream
                      .bracket(runnerRun.set(true))(_ =>
                        IO.sleep(100.millis) >> // assure this inner finalizer always take longer run than `outer`
                          finRef.update(_ :+ "Inner") >> // signal finalizer invoked
                          IO.raiseError[Unit](new Err) // signal a failure
                      ) >> // flag the concurrently had chance to start, as if the `s` will be empty `runner` may not be evaluated at all.
                      Stream.eval_(halt.complete(())) // immediately interrupt the outer stream

                  Stream
                    .bracket(IO.unit)(_ => finRef.update(_ :+ "Outer"))
                    .flatMap(_ => s.covary[IO].concurrently(runner))
                    .interruptWhen(halt.get.attempt)
                    .compile
                    .drain
                    .attempt
                    .flatMap { r =>
                      runnerRun.get.flatMap { runnerStarted =>
                        finRef.get.flatMap { finalizers =>
                          if (runnerStarted) IO {
                            // finalizers shall be called in correct order and
                            // exception shall be thrown
                            assert(finalizers == List("Inner", "Outer"))
                            assert(r.swap.toOption.get.isInstanceOf[Err])
                          }
                          else
                            IO {
                              // still the outer finalizer shall be run, but there is no failure in `s`
                              assert(finalizers == List("Outer"))
                              assert(r == Right(()))
                            }
                        }
                      }
                    }
                }
              }
            }
            .assertNoException
      }
    }

    "debounce" in {
      val delay = 200.milliseconds
      (Stream(1, 2, 3) ++ Stream.sleep[IO](delay * 2) ++ Stream() ++ Stream(4, 5) ++ Stream
        .sleep[IO](delay / 2) ++ Stream(6))
        .debounce(delay)
        .compile
        .toList
        .asserting(it => assert(it == List(3, 6)))
    }

    "delete" in forAll { (s: Stream[Pure, Int], idx0: PosZInt) =>
      val v = s.toVector
      val i = if (v.isEmpty) 0 else v(idx0 % v.size)
      assert(s.delete(_ == i).toVector == v.diff(Vector(i)))
    }

    "drop" in forAll { (s: Stream[Pure, Int], negate: Boolean, n0: PosZInt) =>
      val v = s.toVector
      val n1 = if (v.isEmpty) 0 else n0 % v.size
      val n = if (negate) -n1 else n1
      assert(s.drop(n).toVector == s.toVector.drop(n))
    }

    "dropLast" in forAll { (s: Stream[Pure, Int]) =>
      assert(s.dropLast.toVector == s.toVector.dropRight(1))
    }

    "dropLastIf" in forAll { (s: Stream[Pure, Int]) =>
      assert(s.dropLastIf(_ => false).toVector == s.toVector)
      assert(s.dropLastIf(_ => true).toVector == s.toVector.dropRight(1))
    }

    "dropRight" in forAll { (s: Stream[Pure, Int], negate: Boolean, n0: PosZInt) =>
      val v = s.toVector
      val n1 = if (v.isEmpty) 0 else n0 % v.size
      val n = if (negate) -n1 else n1
      assert(s.dropRight(n).toVector == v.dropRight(n))
    }

    "dropWhile" in forAll { (s: Stream[Pure, Int], n0: PosZInt) =>
      val n = n0 % 20
      val set = s.toVector.take(n).toSet
      assert(s.dropWhile(set).toVector == s.toVector.dropWhile(set))
    }

    "dropThrough" in forAll { (s: Stream[Pure, Int], n0: PosZInt) =>
      val n = n0 % 20
      val set = s.toVector.take(n).toSet
      val expected = {
        val vec = s.toVector.dropWhile(set)
        if (vec.isEmpty) vec else vec.tail
      }
      assert(s.dropThrough(set).toVector == expected)
    }

    "duration" in {
      val delay = 200.millis
      Stream
        .emit(())
        .append(Stream.eval(IO.sleep(delay)))
        .zip(Stream.duration[IO])
        .drop(1)
        .map(_._2)
        .compile
        .toVector
        .asserting { result =>
          assert(result.size == 1)
          val head = result.head
          assert(head.toMillis >= (delay.toMillis - 5))
        }
    }

    "either" in forAll { (s1: Stream[Pure, Int], s2: Stream[Pure, Int]) =>
      val s1List = s1.toList
      val s2List = s2.toList
      s1.covary[IO].either(s2).compile.toList.asserting { result =>
        assert(result.collect { case Left(i)  => i } == s1List)
        assert(result.collect { case Right(i) => i } == s2List)
      }
    }

    "eval" in { Stream.eval(SyncIO(23)).compile.toList.asserting(it => assert(it == List(23))) }

    "evals" - {
      "with List" in {
        Stream.evals(IO(List(1, 2, 3))).compile.toList.asserting(it => assert(it == List(1, 2, 3)))
      }
      "with Chain" in {
        Stream.evals(IO(Chain(4, 5, 6))).compile.toList.asserting(it => assert(it == List(4, 5, 6)))
      }
      "with Option" in {
        Stream.evals(IO(Option(42))).compile.toList.asserting(it => assert(it == List(42)))
      }
    }

    "evalSeq" - {
      "with List" in {
        Stream
          .evalSeq(IO(List(1, 2, 3)))
          .compile
          .toList
          .asserting(it => assert(it == List(1, 2, 3)))
      }
      "with Seq" in {
        Stream.evalSeq(IO(Seq(4, 5, 6))).compile.toList.asserting(it => assert(it == List(4, 5, 6)))
      }
    }

    "evalFilter" - {
      "with effectful const(true)" in forAll { s: Stream[Pure, Int] =>
        val s1 = s.toList
        s.evalFilter(_ => IO.pure(true)).compile.toList.asserting(it => assert(it == s1))
      }

      "with effectful const(false)" in forAll { s: Stream[Pure, Int] =>
        s.evalFilter(_ => IO.pure(false)).compile.toList.asserting(it => assert(it.isEmpty))
      }

      "with function that filters out odd elements" in {
        Stream
          .range(1, 10)
          .evalFilter(e => IO(e % 2 == 0))
          .compile
          .toList
          .asserting(it => assert(it == List(2, 4, 6, 8)))
      }
    }

    "evalFilterAsync" - {
      "with effectful const(true)" in forAll { s: Stream[Pure, Int] =>
        val s1 = s.toList
        s.covary[IO]
          .evalFilterAsync(5)(_ => IO.pure(true))
          .compile
          .toList
          .asserting(it => assert(it == s1))
      }

      "with effectful const(false)" in forAll { s: Stream[Pure, Int] =>
        s.covary[IO]
          .evalFilterAsync(5)(_ => IO.pure(false))
          .compile
          .toList
          .asserting(it => assert(it.isEmpty))
      }

      "with function that filters out odd elements" in {
        Stream
          .range(1, 10)
          .evalFilterAsync[IO](5)(e => IO(e % 2 == 0))
          .compile
          .toList
          .asserting(it => assert(it == List(2, 4, 6, 8)))
      }

      "filters up to N items in parallel" in {
        val s = Stream.range(0, 100)
        val n = 5

        (Semaphore[IO](n), SignallingRef[IO, Int](0)).tupled
          .flatMap {
            case (sem, sig) =>
              val tested = s
                .covary[IO]
                .evalFilterAsync(n) { _ =>
                  val ensureAcquired =
                    sem.tryAcquire.ifM(
                      IO.unit,
                      IO.raiseError(new Throwable("Couldn't acquire permit"))
                    )

                  ensureAcquired.bracket(_ =>
                    sig.update(_ + 1).bracket(_ => IO.sleep(10.millis))(_ => sig.update(_ - 1))
                  )(_ => sem.release) *>
                    IO.pure(true)
                }

              sig.discrete
                .interruptWhen(tested.drain)
                .fold1(_.max(_))
                .compile
                .lastOrError
                .product(sig.get)
          }
          .asserting(it => assert(it == ((n, 0))))
      }
    }

    "evalFilterNot" - {
      "with effectful const(true)" in forAll { s: Stream[Pure, Int] =>
        val s1 = s.toList
        s.evalFilterNot(_ => IO.pure(false)).compile.toList.asserting(it => assert(it == s1))
      }

      "with effectful const(false)" in forAll { s: Stream[Pure, Int] =>
        s.evalFilterNot(_ => IO.pure(true)).compile.toList.asserting(it => assert(it.isEmpty))
      }

      "with function that filters out odd elements" in {
        Stream
          .range(1, 10)
          .evalFilterNot(e => IO(e % 2 == 0))
          .compile
          .toList
          .asserting(it => assert(it == List(1, 3, 5, 7, 9)))
      }
    }

    "evalFilterNotAsync" - {
      "with effectful const(true)" in forAll { s: Stream[Pure, Int] =>
        s.covary[IO]
          .evalFilterNotAsync(5)(_ => IO.pure(true))
          .compile
          .toList
          .asserting(it => assert(it.isEmpty))
      }

      "with effectful const(false)" in forAll { s: Stream[Pure, Int] =>
        val s1 = s.toList
        s.covary[IO]
          .evalFilterNotAsync(5)(_ => IO.pure(false))
          .compile
          .toList
          .asserting(it => assert(it == s1))
      }

      "with function that filters out odd elements" in {
        Stream
          .range(1, 10)
          .evalFilterNotAsync[IO](5)(e => IO(e % 2 == 0))
          .compile
          .toList
          .asserting(it => assert(it == List(1, 3, 5, 7, 9)))
      }

      "filters up to N items in parallel" in {
        val s = Stream.range(0, 100)
        val n = 5

        (Semaphore[IO](n), SignallingRef[IO, Int](0)).tupled
          .flatMap {
            case (sem, sig) =>
              val tested = s
                .covary[IO]
                .evalFilterNotAsync(n) { _ =>
                  val ensureAcquired =
                    sem.tryAcquire.ifM(
                      IO.unit,
                      IO.raiseError(new Throwable("Couldn't acquire permit"))
                    )

                  ensureAcquired.bracket(_ =>
                    sig.update(_ + 1).bracket(_ => IO.sleep(10.millis))(_ => sig.update(_ - 1))
                  )(_ => sem.release) *>
                    IO.pure(false)
                }

              sig.discrete
                .interruptWhen(tested.drain)
                .fold1(_.max(_))
                .compile
                .lastOrError
                .product(sig.get)
          }
          .asserting(it => assert(it == ((n, 0))))
      }
    }

    "evalMapAccumulate" in forAll { (s: Stream[Pure, Int], m: Int, n0: PosInt) =>
      val sVector = s.toVector
      val n = n0 % 20 + 1
      val f = (_: Int) % n == 0
      val r = s.covary[IO].evalMapAccumulate(m)((s, i) => IO.pure((s + i, f(i))))
      r.map(_._1).compile.toVector.asserting(it => assert(it == sVector.scanLeft(m)(_ + _).tail))
      r.map(_._2).compile.toVector.asserting(it => assert(it == sVector.map(f)))
    }

    "evalScan" in forAll { (s: Stream[Pure, Int], n: String) =>
      val sVector = s.toVector
      val f: (String, Int) => IO[String] = (a: String, b: Int) => IO.pure(a + b)
      val g = (a: String, b: Int) => a + b
      s.covary[IO]
        .evalScan(n)(f)
        .compile
        .toVector
        .asserting(it => assert(it == sVector.scanLeft(n)(g)))
    }

    "every" in {
      flickersOnTravis
      type BD = (Boolean, FiniteDuration)
      val durationSinceLastTrue: Pipe[Pure, BD, BD] = {
        def go(lastTrue: FiniteDuration, s: Stream[Pure, BD]): Pull[Pure, BD, Unit] =
          s.pull.uncons1.flatMap {
            case None => Pull.done
            case Some((pair, tl)) =>
              pair match {
                case (true, d) =>
                  Pull.output1((true, d - lastTrue)) >> go(d, tl)
                case (false, d) =>
                  Pull.output1((false, d - lastTrue)) >> go(lastTrue, tl)
              }
          }
        s => go(0.seconds, s).stream
      }

      val delay = 20.millis
      val draws = (600.millis / delay).min(50) // don't take forever

      val durationsSinceSpike = Stream
        .every[IO](delay)
        .map(d => (d, System.nanoTime.nanos))
        .take(draws.toInt)
        .through(durationSinceLastTrue)

      (IO.shift >> durationsSinceSpike.compile.toVector).unsafeToFuture().map { result =>
        val list = result.toList
        withClue("every always emits true first")(assert(list.head._1))
        withClue(s"true means the delay has passed: ${list.tail}") {
          assert(list.tail.filter(_._1).map(_._2).forall(_ >= delay))
        }
        withClue(s"false means the delay has not passed: ${list.tail}") {
          assert(list.tail.filterNot(_._1).map(_._2).forall(_ <= delay))
        }
      }
    }

    "exists" in forAll { (s: Stream[Pure, Int], n0: PosInt) =>
      val n = n0 % 20 + 1
      val f = (i: Int) => i % n == 0
      assert(s.exists(f).toList == List(s.toList.exists(f)))
    }

    "filter" - {
      "1" in forAll { (s: Stream[Pure, Int], n0: PosInt) =>
        val n = n0 % 20 + 1
        val predicate = (i: Int) => i % n == 0
        assert(s.filter(predicate).toList == s.toList.filter(predicate))
      }

      "2" in forAll { (s: Stream[Pure, Double]) =>
        val predicate = (i: Double) => i - i.floor < 0.5
        val s2 = s.mapChunks(c => Chunk.doubles(c.toArray))
        assert(s2.filter(predicate).toList == s2.toList.filter(predicate))
      }

      "3" in forAll { (s: Stream[Pure, Byte]) =>
        val predicate = (b: Byte) => b < 0
        val s2 = s.mapChunks(c => Chunk.bytes(c.toArray))
        assert(s2.filter(predicate).toList == s2.toList.filter(predicate))
      }

      "4" in forAll { (s: Stream[Pure, Boolean]) =>
        val predicate = (b: Boolean) => !b
        val s2 = s.mapChunks(c => Chunk.booleans(c.toArray))
        assert(s2.filter(predicate).toList == s2.toList.filter(predicate))
      }
    }

    "find" in forAll { (s: Stream[Pure, Int], i: Int) =>
      val predicate = (item: Int) => item < i
      assert(s.find(predicate).toList == s.toList.find(predicate).toList)
    }

    "flatMap" in forAll { (s: Stream[Pure, Stream[Pure, Int]]) =>
      assert(s.flatMap(inner => inner).toList == s.toList.flatMap(inner => inner.toList))
    }

    "fold" - {
      "1" in forAll { (s: Stream[Pure, Int], n: Int) =>
        val f = (a: Int, b: Int) => a + b
        assert(s.fold(n)(f).toList == List(s.toList.foldLeft(n)(f)))
      }

      "2" in forAll { (s: Stream[Pure, Int], n: String) =>
        val f = (a: String, b: Int) => a + b
        assert(s.fold(n)(f).toList == List(s.toList.foldLeft(n)(f)))
      }
    }

    "foldMonoid" - {
      "1" in forAll { (s: Stream[Pure, Int]) =>
        assert(s.foldMonoid.toVector == Vector(s.toVector.combineAll))
      }

      "2" in forAll { (s: Stream[Pure, Double]) =>
        assert(s.foldMonoid.toVector == Vector(s.toVector.combineAll))
      }
    }

    "fold1" in forAll { (s: Stream[Pure, Int]) =>
      val v = s.toVector
      val f = (a: Int, b: Int) => a + b
      val expected = v.headOption.fold(Vector.empty[Int])(h => Vector(v.drop(1).foldLeft(h)(f)))
      assert(s.fold1(f).toVector == expected)
    }

    "forall" in forAll { (s: Stream[Pure, Int], n0: PosInt) =>
      val n = n0 % 20 + 1
      val f = (i: Int) => i % n == 0
      assert(s.forall(f).toList == List(s.toList.forall(f)))
    }

    "fromEither" in forAll { either: Either[Throwable, Int] =>
      val stream: Stream[Fallible, Int] = Stream.fromEither[Fallible](either)
      either match {
        case Left(t)  => assert(stream.toList == Left(t))
        case Right(i) => assert(stream.toList == Right(List(i)))
      }
    }

    "fromIterator" in forAll { x: List[Int] =>
      Stream
        .fromIterator[SyncIO](x.iterator)
        .compile
        .toList
        .asserting(it => assert(it == x))
    }

    "fromBlockingIterator" in forAll { x: List[Int] =>
      Stream
        .fromBlockingIterator[IO](Blocker.liftExecutionContext(implicitly), x.iterator)
        .compile
        .toList
        .asserting(it => assert(it == x))
    }

    "groupAdjacentBy" in forAll { (s: Stream[Pure, Int], n0: PosInt) =>
      val n = n0 % 20 + 1
      val f = (i: Int) => i % n
      val s1 = s.groupAdjacentBy(f)
      val s2 = s.map(f).changes
      assert(s1.map(_._2).toList.flatMap(_.toList) == s.toList)
      assert(s1.map(_._1).toList == s2.toList)
      assert(
        s1.map { case (k, vs) => vs.toVector.forall(f(_) == k) }.toList ==
          s2.map(_ => true).toList
      )
    }

    "groupAdjacentByLimit" - {
      "limiting" in forAll { (s: Stream[Pure, Int], n0: PosInt) =>
        val n = n0 % 20 + 1
        val s1 = s.groupAdjacentByLimit(n)(_ => true)
        assert(s1.map(_._2).toList.map(_.toList) == s.toList.grouped(n).toList)
      }
    }

    "groupWithin" - {
      "should never lose any elements" in forAll {
        (s0: Stream[Pure, PosInt], d0: PosInt, maxGroupSize0: PosZInt) =>
          val maxGroupSize = maxGroupSize0 % 20 + 1
          val d = (d0 % 50).millis
          val s = s0.map(_ % 500)
          val sList = s.toList
          s.covary[IO]
            .evalTap(shortDuration => IO.sleep(shortDuration.micros))
            .groupWithin(maxGroupSize, d)
            .flatMap(s => Stream.emits(s.toList))
            .compile
            .toList
            .asserting(it => assert(it == sList))
      }

      "should never emit empty groups" in forAll {
        (s: Stream[Pure, PosInt], d0: PosInt, maxGroupSize0: PosZInt) =>
          val maxGroupSize = maxGroupSize0 % 20 + 1
          val d = (d0 % 50).millis
          Stream(PosInt(1))
            .append(s)
            .map(_ % 500)
            .covary[IO]
            .evalTap(shortDuration => IO.sleep(shortDuration.micros))
            .groupWithin(maxGroupSize, d)
            .map(_.toList)
            .compile
            .toList
            .asserting(it => assert(it.forall(_.nonEmpty)))
      }

      "should never have more elements than in its specified limit" in forAll {
        (s: Stream[Pure, PosInt], d0: PosInt, maxGroupSize0: PosZInt) =>
          val maxGroupSize = maxGroupSize0 % 20 + 1
          val d = (d0 % 50).millis
          s.map(_ % 500)
            .evalTap(shortDuration => IO.sleep(shortDuration.micros))
            .groupWithin(maxGroupSize, d)
            .map(_.toList.size)
            .compile
            .toList
            .asserting(it => assert(it.forall(_ <= maxGroupSize)))
      }

      "should return a finite stream back in a single chunk given a group size equal to the stream size and an absurdly high duration" in forAll {
        (streamAsList0: List[Int]) =>
          val streamAsList = 0 :: streamAsList0
          Stream
            .emits(streamAsList)
            .covary[IO]
            .groupWithin(streamAsList.size, (Int.MaxValue - 1L).nanoseconds)
            .compile
            .toList
            .asserting(it => assert(it.head.toList == streamAsList))
      }
    }

    "handleErrorWith" - {
      "1" in forAll { (s: Stream[Pure, Int]) =>
        val s2 = s.covary[Fallible] ++ Stream.raiseError[Fallible](new Err)
        assert(s2.handleErrorWith(_ => Stream.empty).toList == Right(s.toList))
      }

      "2" in {
        val result = Stream.raiseError[Fallible](new Err).handleErrorWith(_ => Stream(1)).toList
        assert(result == Right(List(1)))
      }

      "3" in {
        val result = Stream(1)
          .append(Stream.raiseError[Fallible](new Err))
          .handleErrorWith(_ => Stream(1))
          .toList
        assert(result == Right(List(1, 1)))
      }

      "4 - error in eval" in {
        Stream
          .eval(SyncIO(throw new Err))
          .map(Right(_): Either[Throwable, Int])
          .handleErrorWith(t => Stream.emit(Left(t)).covary[SyncIO])
          .take(1)
          .compile
          .toVector
          .asserting(it => assert(it.head.swap.toOption.get.isInstanceOf[Err]))
      }

      "5" in {
        Stream
          .raiseError[SyncIO](new Err)
          .handleErrorWith(e => Stream(e))
          .flatMap(Stream.emit)
          .compile
          .toVector
          .asserting { v =>
            assert(v.size == 1)
            assert(v.head.isInstanceOf[Err])
          }
      }

      "6" in {
        Stream
          .raiseError[IO](new Err)
          .handleErrorWith(Stream.emit)
          .map(identity)
          .compile
          .toVector
          .asserting { v =>
            assert(v.size == 1)
            assert(v.head.isInstanceOf[Err])
          }
      }

      "7 - parJoin" in {
        Stream(Stream.emit(1).covary[IO], Stream.raiseError[IO](new Err), Stream.emit(2).covary[IO])
          .covary[IO]
          .parJoin(4)
          .attempt
          .compile
          .toVector
          .asserting(it =>
            assert(
              it.collect { case Left(t) => t }
                .exists(_.isInstanceOf[Err])
            )
          )
      }

      "8" in {
        SyncIO.suspend {
          var i = 0
          Pull
            .pure(1)
            .covary[SyncIO]
            .handleErrorWith { _ => i += 1; Pull.pure(2) }
            .flatMap(_ => Pull.output1(i) >> Pull.raiseError[SyncIO](new Err))
            .stream
            .compile
            .drain
            .assertThrows[Err]
            .asserting(_ => assert(i == 0))
        }
      }

      "9" in {
        SyncIO.suspend {
          var i = 0
          Pull
            .eval(SyncIO(1))
            .handleErrorWith { _ => i += 1; Pull.pure(2) }
            .flatMap(_ => Pull.output1(i) >> Pull.raiseError[SyncIO](new Err))
            .stream
            .compile
            .drain
            .assertThrows[Err]
            .asserting(_ => assert(i == 0))
        }
      }

      "10" in {
        SyncIO.suspend {
          var i = 0
          Pull
            .eval(SyncIO(1))
            .flatMap { x =>
              Pull
                .pure(x)
                .handleErrorWith { _ => i += 1; Pull.pure(2) }
                .flatMap(_ => Pull.output1(i) >> Pull.raiseError[SyncIO](new Err))
            }
            .stream
            .compile
            .drain
            .assertThrows[Err]
            .asserting(_ => assert(i == 0))
        }
      }

      "11" in {
        SyncIO.suspend {
          var i = 0
          Pull
            .eval(SyncIO(???))
            .handleErrorWith(_ => Pull.pure(i += 1))
            .flatMap(_ => Pull.output1(i))
            .stream
            .compile
            .drain
            .asserting(_ => assert(i == 1))
        }
      }

      "12" in {
        SyncIO.suspend {
          var i = 0
          Stream
            .bracket(SyncIO(1))(_ => SyncIO(i += 1))
            .flatMap(_ => Stream.eval(SyncIO(???)))
            .compile
            .drain
            .assertThrows[NotImplementedError]
            .asserting(_ => assert(i == 1))
        }
      }

      "13" in {
        SyncIO.suspend {
          var i = 0
          Stream
            .range(0, 10)
            .covary[SyncIO]
            .append(Stream.raiseError[SyncIO](new Err))
            .handleErrorWith { _ => i += 1; Stream.empty }
            .compile
            .drain
            .asserting(_ => assert(i == 1))
        }
      }

      "14" in {
        Stream
          .range(0, 3)
          .covary[SyncIO]
          .append(Stream.raiseError[SyncIO](new Err))
          .unchunk
          .pull
          .echo
          .stream
          .compile
          .drain
          .assertThrows[Err]
      }

      "15" in {
        SyncIO.suspend {
          var i = 0
          (Stream
            .range(0, 3)
            .covary[SyncIO] ++ Stream.raiseError[SyncIO](new Err)).unchunk.pull.echo
            .handleErrorWith { _ => i += 1; Pull.done }
            .stream
            .compile
            .drain
            .asserting(_ => assert(i == 1))
        }
      }

      "16 - parJoin CompositeFailure" in {
        Stream(
          Stream.emit(1).covary[IO],
          Stream.raiseError[IO](new Err),
          Stream.raiseError[IO](new Err),
          Stream.raiseError[IO](new Err),
          Stream.emit(2).covary[IO]
        ).covary[IO]
          .parJoin(10)
          .compile
          .toVector
          .attempt
          .asserting({
            case Left(err: CompositeFailure) =>
              assert(err.all.toList.count(_.isInstanceOf[Err]) == 3)
            case Left(err)    => fail("Expected Left[CompositeFailure]", err)
            case Right(value) => fail(s"Expected Left[CompositeFailure] got Right($value)")
          })
      }
    }

    "head" in forAll((s: Stream[Pure, Int]) => assert(s.head.toList == s.toList.take(1)))

    "interleave" - {
      "interleave left/right side infinite" in {
        val ones = Stream.constant("1")
        val s = Stream("A", "B", "C")
        assert(ones.interleave(s).toList == List("1", "A", "1", "B", "1", "C"))
        assert(s.interleave(ones).toList == List("A", "1", "B", "1", "C", "1"))
      }

      "interleave both side infinite" in {
        val ones = Stream.constant("1")
        val as = Stream.constant("A")
        assert(ones.interleave(as).take(3).toList == List("1", "A", "1"))
        assert(as.interleave(ones).take(3).toList == List("A", "1", "A"))
      }

      "interleaveAll left/right side infinite" in {
        val ones = Stream.constant("1")
        val s = Stream("A", "B", "C")
        assert(
          ones.interleaveAll(s).take(9).toList == List(
            "1",
            "A",
            "1",
            "B",
            "1",
            "C",
            "1",
            "1",
            "1"
          )
        )
        assert(
          s.interleaveAll(ones).take(9).toList == List(
            "A",
            "1",
            "B",
            "1",
            "C",
            "1",
            "1",
            "1",
            "1"
          )
        )
      }

      "interleaveAll both side infinite" in {
        val ones = Stream.constant("1")
        val as = Stream.constant("A")
        assert(ones.interleaveAll(as).take(3).toList == List("1", "A", "1"))
        assert(as.interleaveAll(ones).take(3).toList == List("A", "1", "A"))
      }

      // Uses a small scope to avoid using time to generate too large streams and not finishing
      "interleave is equal to interleaveAll on infinite streams (by step-indexing)" in {
        forAll(intsBetween(0, 100)) { (n: Int) =>
          val ones = Stream.constant("1")
          val as = Stream.constant("A")
          assert(
            ones.interleaveAll(as).take(n).toVector == ones
              .interleave(as)
              .take(n)
              .toVector
          )
        }
      }
    }

    "interrupt" - {
      val interruptRepeatCount = if (isJVM) 25 else 1

      "1 - can interrupt a hung eval" in {
        forAll { (s: Stream[Pure, Int]) =>
          val interruptSoon = Stream.sleep_[IO](50.millis).compile.drain.attempt
          Stream
            .eval(Semaphore[IO](0))
            .flatMap { semaphore =>
              s.covary[IO].evalMap(_ => semaphore.acquire).interruptWhen(interruptSoon)
            }
            .compile
            .toList
            .asserting(it => assert(it == Nil))
        }
      }

      "2 - termination successful when stream doing interruption is hung" in {
        forAll { (s: Stream[Pure, Int]) =>
          Stream
            .eval(Semaphore[IO](0))
            .flatMap { semaphore =>
              val interrupt = Stream.emit(true) ++ Stream.eval_(semaphore.release)
              s.covary[IO].evalMap(_ => semaphore.acquire).interruptWhen(interrupt)
            }
            .compile
            .toList
            .asserting(it => assert(it == Nil))
        }
      }

      // These IO streams cannot be interrupted on JS b/c they never yield execution
      if (isJVM) {
        "3 - constant stream" in {
          val interruptSoon = Stream.sleep_[IO](20.millis).compile.drain.attempt
          Stream
            .constant(true)
            .covary[IO]
            .interruptWhen(interruptSoon)
            .compile
            .drain
            .assertNoException
            .repeatTest(interruptRepeatCount)
        }

        "4 - interruption of constant stream with a flatMap" in {
          val interrupt =
            Stream.sleep_[IO](20.millis).compile.drain.attempt
          Stream
            .constant(true)
            .covary[IO]
            .interruptWhen(interrupt)
            .flatMap(_ => Stream.emit(1))
            .compile
            .drain
            .assertNoException
            .repeatTest(interruptRepeatCount)
        }

        "5 - interruption of an infinitely recursive stream" in {
          val interrupt =
            Stream.sleep_[IO](20.millis).compile.drain.attempt

          def loop(i: Int): Stream[IO, Int] =
            Stream.emit(i).covary[IO].flatMap(i => Stream.emit(i) ++ loop(i + 1))

          loop(0)
            .interruptWhen(interrupt)
            .compile
            .drain
            .assertNoException
            .repeatTest(interruptRepeatCount)
        }

        "6 - interruption of an infinitely recursive stream that never emits" in {
          val interrupt =
            Stream.sleep_[IO](20.millis).compile.drain.attempt

          def loop: Stream[IO, Int] =
            Stream.eval(IO.unit) >> loop

          loop
            .interruptWhen(interrupt)
            .compile
            .drain
            .assertNoException
            .repeatTest(interruptRepeatCount)
        }

        "7 - interruption of an infinitely recursive stream that never emits and has no eval" in {
          val interrupt = Stream.sleep_[IO](20.millis).compile.drain.attempt
          def loop: Stream[IO, Int] = Stream.emit(()).covary[IO] >> loop
          loop
            .interruptWhen(interrupt)
            .compile
            .drain
            .assertNoException
            .repeatTest(interruptRepeatCount)
        }

        "8 - interruption of a stream that repeatedly evaluates" in {
          val interrupt =
            Stream.sleep_[IO](20.millis).compile.drain.attempt
          Stream
            .repeatEval(IO.unit)
            .interruptWhen(interrupt)
            .compile
            .drain
            .assertNoException
            .repeatTest(interruptRepeatCount)
        }

        "9 - interruption of the constant drained stream" in {
          val interrupt =
            Stream.sleep_[IO](1.millis).compile.drain.attempt
          Stream
            .constant(true)
            .dropWhile(!_)
            .covary[IO]
            .interruptWhen(interrupt)
            .compile
            .drain
            .assertNoException
            .repeatTest(interruptRepeatCount)
        }

        "10 - terminates when interruption stream is infinitely false" in forAll {
          (s: Stream[Pure, Int]) =>
            s.covary[IO]
              .interruptWhen(Stream.constant(false))
              .compile
              .toList
              .asserting(it => assert(it == s.toList))
        }
      }

      "11 - both streams hung" in forAll { (s: Stream[Pure, Int]) =>
        Stream
          .eval(Semaphore[IO](0))
          .flatMap { barrier =>
            Stream.eval(Semaphore[IO](0)).flatMap { enableInterrupt =>
              val interrupt = Stream.eval(enableInterrupt.acquire) >> Stream.emit(false)
              s.covary[IO]
                .evalMap { i =>
                  // enable interruption and hang when hitting a value divisible by 7
                  if (i % 7 == 0) enableInterrupt.release.flatMap(_ => barrier.acquire.as(i))
                  else IO.pure(i)
                }
                .interruptWhen(interrupt)
            }
          }
          .compile
          .toList
          .asserting { result =>
            // as soon as we hit a value divisible by 7, we enable interruption then hang before emitting it,
            // so there should be no elements in the output that are divisible by 7
            // this also checks that interruption works fine even if one or both streams are in a hung state
            assert(result.forall(i => i % 7 != 0))
          }
      }

      "12 - interruption of stream that never terminates in flatMap" in {
        forAll { (s: Stream[Pure, Int]) =>
          val interrupt = Stream.sleep_[IO](50.millis).compile.drain.attempt
          Stream
            .eval(Semaphore[IO](0))
            .flatMap { semaphore =>
              s.covary[IO].interruptWhen(interrupt) >> Stream.eval_(semaphore.acquire)
            }
            .compile
            .toList
            .asserting(it => assert(it == Nil))
        }
      }

      "12a - minimal interruption of stream that never terminates in flatMap" in {
        Stream(1)
          .covary[IO]
          .interruptWhen(IO.sleep(10.millis).attempt)
          .flatMap(_ => Stream.eval(IO.never))
          .compile
          .drain
          .assertNoException
      }

      "13 - failure from interruption signal will be propagated to main stream even when flatMap stream is hung" in {
        forAll { (s: Stream[Pure, Int]) =>
          val interrupt = Stream.sleep_[IO](50.millis) ++ Stream.raiseError[IO](new Err)
          Stream
            .eval(Semaphore[IO](0))
            .flatMap { semaphore =>
              Stream(1)
                .append(s)
                .covary[IO]
                .interruptWhen(interrupt)
                .flatMap(_ => Stream.eval_(semaphore.acquire))
            }
            .compile
            .toList
            .assertThrows[Err]
        }
      }

      "14 - minimal resume on append" in {
        Stream
          .eval(IO.never)
          .interruptWhen(IO.sleep(10.millis).attempt)
          .append(Stream(5))
          .compile
          .toList
          .asserting(it => assert(it == List(5)))
      }

      "14a - interrupt evalMap and then resume on append" in {
        forAll { s: Stream[Pure, Int] =>
          val expected = s.toList
          val interrupt = IO.sleep(50.millis).attempt
          s.covary[IO]
            .interruptWhen(interrupt)
            .evalMap(_ => IO.never)
            .drain
            .append(s)
            .compile
            .toList
            .asserting(it => assert(it == expected))
        }
      }

      "14b - interrupt evalMap+collect and then resume on append" in {
        forAll { s: Stream[Pure, Int] =>
          val expected = s.toList
          val interrupt = IO.sleep(50.millis).attempt
          s.covary[IO]
            .interruptWhen(interrupt)
            .evalMap(_ => IO.never.as(None))
            .append(s.map(Some(_)))
            .collect { case Some(v) => v }
            .compile
            .toList
            .asserting(it => assert(it == expected))
        }
      }

      "15 - interruption works when flatMap is followed by collect" in {
        forAll { s: Stream[Pure, Int] =>
          val expected = s.toList
          val interrupt = Stream.sleep_[IO](20.millis).compile.drain.attempt
          s.covary[IO]
            .append(Stream(1))
            .interruptWhen(interrupt)
            .map(_ => None)
            .append(s.map(Some(_)))
            .flatMap {
              case None    => Stream.eval(IO.never)
              case Some(i) => Stream.emit(Some(i))
            }
            .collect { case Some(i) => i }
            .compile
            .toList
            .asserting(it => assert(it == expected))
        }
      }

      "16 - if a pipe is interrupted, it will not restart evaluation" in {
        def p: Pipe[IO, Int, Int] = {
          def loop(acc: Int, s: Stream[IO, Int]): Pull[IO, Int, Unit] =
            s.pull.uncons1.flatMap {
              case None           => Pull.output1[IO, Int](acc)
              case Some((hd, tl)) => Pull.output1[IO, Int](hd) >> loop(acc + hd, tl)
            }
          in => loop(0, in).stream
        }
        Stream
          .unfold(0)(i => Some((i, i + 1)))
          .flatMap(Stream.emit(_).delayBy[IO](10.millis))
          .interruptWhen(Stream.emit(true).delayBy[IO](150.millis))
          .through(p)
          .compile
          .toList
          .asserting(result =>
            assert(result == (result.headOption.toList ++ result.tail.filter(_ != 0)))
          )
      }

      "17 - minimal resume on append with pull" in {
        val interrupt = IO.sleep(100.millis).attempt
        Stream(1)
          .covary[IO]
          .unchunk
          .interruptWhen(interrupt)
          .pull
          .uncons
          .flatMap {
            case None         => Pull.done
            case Some((_, _)) => Pull.eval(IO.never)
          }
          .stream
          .interruptScope
          .append(Stream(5))
          .compile
          .toList
          .asserting(it => assert(it == List(5)))
      }

      "18 - resume with append after evalMap interruption" in {
        Stream(1)
          .covary[IO]
          .interruptWhen(IO.sleep(50.millis).attempt)
          .evalMap(_ => IO.never)
          .append(Stream(5))
          .compile
          .toList
          .asserting(it => assert(it == List(5)))
      }

      "19 - interrupted eval is cancelled" in {
        Deferred[IO, Unit]
          .flatMap { latch =>
            Stream
              .eval(latch.get.guarantee(latch.complete(())))
              .interruptAfter(200.millis)
              .compile
              .drain >> latch.get.as(true)
          }
          .timeout(3.seconds)
          .assertNoException
      }

      "20 - nested-interrupt" in {
        forAll { s: Stream[Pure, Int] =>
          val expected = s.toList
          Stream
            .eval(Semaphore[IO](0))
            .flatMap { semaphore =>
              val interrupt = IO.sleep(50.millis).attempt
              val neverInterrupt = (IO.never: IO[Unit]).attempt
              s.covary[IO]
                .interruptWhen(interrupt)
                .as(None)
                .append(s.map(Option(_)))
                .interruptWhen(neverInterrupt)
                .flatMap {
                  case None    => Stream.eval(semaphore.acquire.as(None))
                  case Some(i) => Stream(Some(i))
                }
                .collect { case Some(i) => i }
            }
            .compile
            .toList
            .asserting(it => assert(it == expected))
        }
      }

      "21 - nested-interrupt - interrupt in outer scope interrupts the inner scope" in {
        Stream
          .eval(IO.async[Unit](_ => ()))
          .interruptWhen(IO.async[Either[Throwable, Unit]](_ => ()))
          .interruptWhen(IO(Right(()): Either[Throwable, Unit]))
          .compile
          .toList
          .asserting(it => assert(it == Nil))
      }

      "22 - nested-interrupt - interrupt in enclosing scope recovers" in {
        Stream
          .eval(IO.async[Unit](_ => ()))
          .interruptWhen(IO.async[Either[Throwable, Unit]](_ => ()))
          .append(Stream(1).delayBy[IO](10.millis))
          .interruptWhen(IO(Right(()): Either[Throwable, Unit]))
          .append(Stream(2))
          .compile
          .toList
          .asserting(it => assert(it == List(2)))
      }
    }

    "intersperse" in forAll { (s: Stream[Pure, Int], n: Int) =>
      assert(s.intersperse(n).toList == s.toList.flatMap(i => List(i, n)).dropRight(1))
    }

    "iterate" in {
      assert(Stream.iterate(0)(_ + 1).take(100).toList == List.iterate(0, 100)(_ + 1))
    }

    "iterateEval" in {
      Stream
        .iterateEval(0)(i => IO(i + 1))
        .take(100)
        .compile
        .toVector
        .asserting(it => assert(it == List.iterate(0, 100)(_ + 1)))
    }

    "last" in forAll { (s: Stream[Pure, Int]) =>
      val _ = s.last
      assert(s.last.toList == List(s.toList.lastOption))
    }

    "lastOr" in forAll { (s: Stream[Pure, Int], n0: PosInt) =>
      val n = n0 % 20 + 1
      assert(s.lastOr(n).toList == List(s.toList.lastOption.getOrElse(n)))
    }

    "map" - {
      "map.toList == toList.map" in forAll { (s: Stream[Pure, Int], f: Function1[Int, Int]) =>
        assert(s.map(f).toList == s.toList.map(f))
      }

      "regression #1335 - stack safety of map" in {
        case class Tree[A](label: A, subForest: Stream[Pure, Tree[A]]) {
          def flatten: Stream[Pure, A] =
            Stream(this.label) ++ this.subForest.flatMap(_.flatten)
        }

        def unfoldTree(seed: Int): Tree[Int] =
          Tree(seed, Stream(seed + 1).map(unfoldTree))

        assert(unfoldTree(1).flatten.take(10).toList == List.tabulate(10)(_ + 1))
      }
    }

    "mapAccumulate" in forAll { (s: Stream[Pure, Int], m: Int, n0: PosInt) =>
      val n = n0 % 20 + 1
      val f = (_: Int) % n == 0
      val r = s.mapAccumulate(m)((s, i) => (s + i, f(i)))

      assert(r.map(_._1).toList == s.toList.scanLeft(m)(_ + _).tail)
      assert(r.map(_._2).toList == s.toList.map(f))
    }

    "mapAsync" - {
      "same as map" in forAll { s: Stream[Pure, Int] =>
        val f = (_: Int) + 1
        val r = s.covary[IO].mapAsync(16)(i => IO(f(i)))
        val sVector = s.toVector
        r.compile.toVector.asserting(it => assert(it == sVector.map(f)))
      }

      "exception" in forAll { s: Stream[Pure, Int] =>
        val f = (_: Int) => IO.raiseError[Int](new RuntimeException)
        val r = (s ++ Stream(1)).covary[IO].mapAsync(1)(f).attempt
        r.compile.toVector.asserting(it => assert(it.size == 1))
      }
    }

    "mapAsyncUnordered" in forAll { s: Stream[Pure, Int] =>
      val f = (_: Int) + 1
      val r = s.covary[IO].mapAsyncUnordered(16)(i => IO(f(i)))
      val sVector = s.toVector
      r.compile.toVector.asserting(it => assert(containSameElements(it, sVector.map(f))))
    }

    "mapChunks" in forAll { (s: Stream[Pure, Int]) =>
      assert(s.mapChunks(identity).chunks.toList == s.chunks.toList)
    }

    "merge" - {
      "basic" in forAll { (s1: Stream[Pure, Int], s2: Stream[Pure, Int]) =>
        val expected = s1.toList.toSet ++ s2.toList.toSet
        s1.merge(s2.covary[IO])
          .compile
          .toList
          .asserting(result => assert(result.toSet == expected))
      }

      "left/right identity" - {
        "1" in forAll { (s1: Stream[Pure, Int]) =>
          val expected = s1.toList
          s1.covary[IO].merge(Stream.empty).compile.toList.asserting(it => assert(it == expected))
        }
        "2" in forAll { (s1: Stream[Pure, Int]) =>
          val expected = s1.toList
          Stream.empty.merge(s1.covary[IO]).compile.toList.asserting(it => assert(it == expected))
        }
      }

      "left/right failure" - {
        "1" in forAll { (s1: Stream[Pure, Int]) =>
          s1.covary[IO].merge(Stream.raiseError[IO](new Err)).compile.drain.assertThrows[Err]
        }

        "2 - never-ending flatMap, failure after emit" in forAll { (s1: Stream[Pure, Int]) =>
          s1.merge(Stream.raiseError[IO](new Err))
            .evalMap(_ => IO.never)
            .compile
            .drain
            .assertThrows[Err]
        }

        if (isJVM) {
          "3 - constant flatMap, failure after emit" in {
            forAll { (s1: Stream[Pure, Int]) =>
              s1.merge(Stream.raiseError[IO](new Err))
                .flatMap(_ => Stream.constant(true))
                .compile
                .drain
                .assertThrows[Err]
            }
          }
        }
      }

      "run finalizers of inner streams first" in forAll {
        (s: Stream[Pure, Int], leftBiased: Boolean) =>
          // tests that finalizers of inner stream are always run before outer finalizer
          // also this will test that when the either side throws an exception in finalizer it is caught
          val err = new Err
          Ref.of[IO, List[String]](Nil).flatMap { finalizerRef =>
            Ref.of[IO, (Boolean, Boolean)]((false, false)).flatMap { sideRunRef =>
              Deferred[IO, Unit].flatMap { halt =>
                def bracketed =
                  Stream.bracket(IO.unit)(_ => finalizerRef.update(_ :+ "Outer"))

                def register(side: String): IO[Unit] =
                  sideRunRef.update {
                    case (left, right) =>
                      if (side == "L") (true, right)
                      else (left, true)
                  }

                def finalizer(side: String): IO[Unit] =
                  // this introduces delay and failure based on bias of the test
                  if (leftBiased && side == "L")
                    IO.sleep(100.millis) >> finalizerRef.update(_ :+ s"Inner $side") >> IO
                      .raiseError(err)
                  else if (!leftBiased && side == "R")
                    IO.sleep(100.millis) >> finalizerRef.update(_ :+ s"Inner $side") >> IO
                      .raiseError(err)
                  else IO.sleep(50.millis) >> finalizerRef.update(_ :+ s"Inner $side")

                val prg0 =
                  bracketed
                    .flatMap { _ =>
                      (Stream.bracket(register("L"))(_ => finalizer("L")) >> s)
                        .merge(
                          Stream.bracket(register("R"))(_ => finalizer("R")) >>
                            Stream
                              .eval(halt.complete(())) // immediately interrupt the outer stream
                        )
                    }
                    .interruptWhen(halt.get.attempt)

                prg0.compile.drain.attempt.flatMap { r =>
                  finalizerRef.get.flatMap { finalizers =>
                    sideRunRef.get.flatMap {
                      case (left, right) =>
                        if (left && right) IO {
                          assert(
                            leftContainsAllOfRight(finalizers, List("Inner L", "Inner R", "Outer"))
                          )
                          assert(finalizers.lastOption == Some("Outer"))
                          assert(r == Left(err))
                        }
                        else if (left) IO {
                          assert(finalizers == List("Inner L", "Outer"))
                          if (leftBiased) assert(r == Left(err))
                          else assert(r == Right(()))
                        }
                        else if (right) IO {
                          assert(finalizers == List("Inner R", "Outer"))
                          if (!leftBiased) assert(r == Left(err))
                          else assert(r == Right(()))
                        }
                        else
                          IO {
                            assert(finalizers == List("Outer"))
                            assert(r == Right(()))
                          }
                    }
                  }
                }
              }
            }
          }
      }

      "hangs" - {
        val full = if (isJVM) Stream.constant(42) else Stream.constant(42).evalTap(_ => IO.shift)
        val hang = Stream.repeatEval(IO.async[Unit](_ => ()))
        val hang2: Stream[IO, Nothing] = full.drain
        val hang3: Stream[IO, Nothing] =
          Stream
            .repeatEval[IO, Unit](IO.async[Unit](cb => cb(Right(()))) >> IO.shift)
            .drain

        "1" in { full.merge(hang).take(1).compile.toList.asserting(it => assert(it == List(42))) }
        "2" in { full.merge(hang2).take(1).compile.toList.asserting(it => assert(it == List(42))) }
        "3" in { full.merge(hang3).take(1).compile.toList.asserting(it => assert(it == List(42))) }
        "4" in { hang.merge(full).take(1).compile.toList.asserting(it => assert(it == List(42))) }
        "5" in { hang2.merge(full).take(1).compile.toList.asserting(it => assert(it == List(42))) }
        "6" in { hang3.merge(full).take(1).compile.toList.asserting(it => assert(it == List(42))) }
      }
    }

    "mergeHaltBoth" in forAll { (s1: Stream[Pure, Int], s2: Stream[Pure, Int]) =>
      val s1List = s1.toList
      val s2List = s2.toList
      s1.covary[IO].map(Left(_)).mergeHaltBoth(s2.map(Right(_))).compile.toList.asserting {
        result =>
          assert(
            (result.collect { case Left(a)    => a } == s1List) ||
              (result.collect { case Right(a) => a } == s2List)
          )
      }
    }

    "mergeHaltL" in forAll { (s1: Stream[Pure, Int], s2: Stream[Pure, Int]) =>
      val s1List = s1.toList
      s1.covary[IO].map(Left(_)).mergeHaltL(s2.map(Right(_))).compile.toList.asserting { result =>
        assert(result.collect { case Left(a) => a } == s1List)
      }
    }

    "mergeHaltR" in forAll { (s1: Stream[Pure, Int], s2: Stream[Pure, Int]) =>
      val s2List = s2.toList
      s1.covary[IO].map(Left(_)).mergeHaltR(s2.map(Right(_))).compile.toList.asserting { result =>
        assert(result.collect { case Right(a) => a } == s2List)
      }
    }

    "observe/observeAsync" - {
      trait Observer {
        def apply[F[_]: Concurrent, O](s: Stream[F, O])(observation: Pipe[F, O, Unit]): Stream[F, O]
      }

      def observationTests(label: String, observer: Observer): Unit =
        label - {
          "basic functionality" in {
            forAll { (s: Stream[Pure, Int]) =>
              Ref
                .of[IO, Int](0)
                .flatMap { sum =>
                  val ints =
                    observer(s.covary[IO])(_.evalMap(i => sum.update(_ + i))).compile.toList
                  ints.flatMap(out => sum.get.map(out -> _))
                }
                .asserting {
                  case (out, sum) =>
                    assert(out.sum == sum)
                }
            }
          }

          "handle errors from observing sink" in {
            forAll { (s: Stream[Pure, Int]) =>
              observer(s.covary[IO])(_ => Stream.raiseError[IO](new Err)).attempt.compile.toList
                .asserting { result =>
                  assert(result.size == 1)
                  assert(
                    result.head
                      .fold(identity, r => fail(s"expected left but got Right($r)"))
                      .isInstanceOf[Err]
                  )
                }
            }
          }

          "propagate error from source" in {
            forAll { (s: Stream[Pure, Int]) =>
              observer(s.drain ++ Stream.raiseError[IO](new Err))(_.drain).attempt.compile.toList
                .asserting { result =>
                  assert(result.size == 1)
                  assert(
                    result.head
                      .fold(identity, r => fail(s"expected left but got Right($r)"))
                      .isInstanceOf[Err]
                  )
                }
            }
          }

          "handle finite observing sink" - {
            "1" in forAll { (s: Stream[Pure, Int]) =>
              observer(s.covary[IO])(_ => Stream.empty).compile.toList.asserting(it =>
                assert(it == Nil)
              )
            }
            "2" in forAll { (s: Stream[Pure, Int]) =>
              observer(Stream(1, 2) ++ s.covary[IO])(_.take(1).drain).compile.toList
                .asserting(it => assert(it == Nil))
            }
          }

          "handle multiple consecutive observations" in {
            forAll { (s: Stream[Pure, Int]) =>
              val expected = s.toList
              val sink: Pipe[IO, Int, Unit] = _.evalMap(_ => IO.unit)
              observer(observer(s.covary[IO])(sink))(sink).compile.toList
                .asserting(it => assert(it == expected))
            }
          }

          "no hangs on failures" in {
            forAll { (s: Stream[Pure, Int]) =>
              val sink: Pipe[IO, Int, Unit] =
                in => spuriousFail(in.evalMap(i => IO(i))).void
              val src: Stream[IO, Int] = spuriousFail(s.covary[IO])
              src.observe(sink).observe(sink).attempt.compile.drain.assertNoException
            }
          }
        }

      observationTests("observe", new Observer {
        def apply[F[_]: Concurrent, O](
            s: Stream[F, O]
        )(observation: Pipe[F, O, Unit]): Stream[F, O] =
          s.observe(observation)
      })

      observationTests(
        "observeAsync",
        new Observer {
          def apply[F[_]: Concurrent, O](
              s: Stream[F, O]
          )(observation: Pipe[F, O, Unit]): Stream[F, O] =
            s.observeAsync(maxQueued = 10)(observation)
        }
      )

      "observe" - {
        "not-eager" - {
          "1 - do not pull another element before we emit the current" in {
            Stream
              .eval(IO(1))
              .append(Stream.eval(IO.raiseError(new Err)))
              .observe(
                _.evalMap(_ => IO.sleep(100.millis))
              ) //Have to do some work here, so that we give time for the underlying stream to try pull more
              .take(1)
              .compile
              .toList
              .asserting(it => assert(it == List(1)))
          }

          "2 - do not pull another element before downstream asks" in {
            Stream
              .eval(IO(1))
              .append(Stream.eval(IO.raiseError(new Err)))
              .observe(_.drain)
              .flatMap(_ => Stream.eval(IO.sleep(100.millis)) >> Stream(1, 2)) //Have to do some work here, so that we give time for the underlying stream to try pull more
              .take(2)
              .compile
              .toList
              .asserting(it => assert(it == List(1, 2)))
          }
        }
      }
    }

    "observeEither" - {
      val s = Stream.emits(Seq(Left(1), Right("a"))).repeat.covary[IO]

      "does not drop elements" in {
        val is = Ref.of[IO, Vector[Int]](Vector.empty)
        val as = Ref.of[IO, Vector[String]](Vector.empty)
        val test = for {
          iref <- is
          aref <- as
          iSink = (_: Stream[IO, Int]).evalMap(i => iref.update(_ :+ i))
          aSink = (_: Stream[IO, String]).evalMap(a => aref.update(_ :+ a))
          _ <- s.take(10).observeEither(iSink, aSink).compile.drain
          iResult <- iref.get
          aResult <- aref.get
        } yield {
          assert(iResult.length == 5)
          assert(aResult.length == 5)
        }
        test.assertNoException
      }

      "termination" - {
        "left" in {
          s.observeEither[Int, String](_.take(0).void, _.void)
            .compile
            .toList
            .asserting(r => assert(r.isEmpty))
        }

        "right" in {
          s.observeEither[Int, String](_.void, _.take(0).void)
            .compile
            .toList
            .asserting(r => assert(r.isEmpty))
        }
      }
    }

    "parJoin" - {
      "no concurrency" in forAll { (s: Stream[Pure, Int]) =>
        val expected = s.toList.toSet
        s.covary[IO]
          .map(Stream.emit(_).covary[IO])
          .parJoin(1)
          .compile
          .toList
          .asserting(it => assert(it.toSet == expected))
      }

      "concurrency" in forAll { (s: Stream[Pure, Int], n0: PosInt) =>
        val n = n0 % 20 + 1
        val expected = s.toList.toSet
        s.covary[IO]
          .map(Stream.emit(_).covary[IO])
          .parJoin(n)
          .compile
          .toList
          .asserting(it => assert(it.toSet == expected))
      }

      "concurrent flattening" in forAll { (s: Stream[Pure, Stream[Pure, Int]], n0: PosInt) =>
        val n = n0 % 20 + 1
        val expected = s.flatten.toList.toSet
        s.map(_.covary[IO])
          .covary[IO]
          .parJoin(n)
          .compile
          .toList
          .asserting(it => assert(it.toSet == expected))
      }

      "merge consistency" in forAll { (s1: Stream[Pure, Int], s2: Stream[Pure, Int]) =>
        val parJoined = Stream(s1.covary[IO], s2).parJoin(2).compile.toList.map(_.toSet)
        val merged = s1.covary[IO].merge(s2).compile.toList.map(_.toSet)
        (parJoined, merged).tupled.asserting { case (pj, m) => assert(pj == m) }
      }

      "resources acquired in outer stream are released after inner streams complete" in {
        val bracketed =
          Stream.bracket(IO(new java.util.concurrent.atomic.AtomicBoolean(true)))(b =>
            IO(b.set(false))
          )
        // Starts an inner stream which fails if the resource b is finalized
        val s: Stream[IO, Stream[IO, Unit]] = bracketed.map { b =>
          Stream
            .eval(IO(b.get))
            .flatMap(b => if (b) Stream(()) else Stream.raiseError[IO](new Err))
            .repeat
            .take(10000)
        }
        s.parJoinUnbounded.compile.drain.assertNoException
      }

      "run finalizers of inner streams first" in {
        forAll { (s1: Stream[Pure, Int], bias: Boolean) =>
          val err = new Err
          val biasIdx = if (bias) 1 else 0
          Ref
            .of[IO, List[String]](Nil)
            .flatMap { finalizerRef =>
              Ref.of[IO, List[Int]](Nil).flatMap { runEvidenceRef =>
                Deferred[IO, Unit].flatMap { halt =>
                  def bracketed =
                    Stream.bracket(IO.unit)(_ => finalizerRef.update(_ :+ "Outer"))

                  def registerRun(idx: Int): IO[Unit] =
                    runEvidenceRef.update(_ :+ idx)

                  def finalizer(idx: Int): IO[Unit] =
                    // this introduces delay and failure based on bias of the test
                    if (idx == biasIdx) {
                      IO.sleep(100.millis) >>
                        finalizerRef.update(_ :+ s"Inner $idx") >>
                        IO.raiseError(err)
                    } else {
                      finalizerRef.update(_ :+ s"Inner $idx")
                    }

                  val prg0 =
                    bracketed.flatMap { _ =>
                      Stream(
                        Stream.bracket(registerRun(0))(_ => finalizer(0)) >> s1,
                        Stream.bracket(registerRun(1))(_ => finalizer(1)) >> Stream
                          .eval_(halt.complete(()))
                      )
                    }

                  prg0.parJoinUnbounded.compile.drain.attempt.flatMap { r =>
                    finalizerRef.get.flatMap { finalizers =>
                      runEvidenceRef.get.flatMap { streamRunned =>
                        IO {
                          val expectedFinalizers = streamRunned.map { idx =>
                            s"Inner $idx"
                          } :+ "Outer"
                          assert(containSameElements(finalizers, expectedFinalizers))
                          assert(finalizers.lastOption == Some("Outer"))
                          if (streamRunned.contains(biasIdx)) assert(r == Left(err))
                          else assert(r == Right(()))
                        }
                      }
                    }
                  }
                }
              }
            }
            .assertNoException
        }
      }

      "hangs" - {
        val full = if (isJVM) Stream.constant(42) else Stream.constant(42).evalTap(_ => IO.shift)
        val hang = Stream.repeatEval(IO.async[Unit](_ => ()))
        val hang2: Stream[IO, Nothing] = full.drain
        val hang3: Stream[IO, Nothing] =
          Stream
            .repeatEval[IO, Unit](IO.async[Unit](cb => cb(Right(()))) >> IO.shift)
            .drain

        "1" in {
          Stream(full, hang)
            .parJoin(10)
            .take(1)
            .compile
            .toList
            .asserting(it => assert(it == List(42)))
        }
        "2" in {
          Stream(full, hang2)
            .parJoin(10)
            .take(1)
            .compile
            .toList
            .asserting(it => assert(it == List(42)))
        }
        "3" in {
          Stream(full, hang3)
            .parJoin(10)
            .take(1)
            .compile
            .toList
            .asserting(it => assert(it == List(42)))
        }
        "4" in {
          Stream(hang3, hang2, full)
            .parJoin(10)
            .take(1)
            .compile
            .toList
            .asserting(it => assert(it == List(42)))
        }
      }

      "outer failed" in {
        Stream(Stream.sleep_[IO](1.minute), Stream.raiseError[IO](new Err)).parJoinUnbounded.compile.drain
          .assertThrows[Err]
      }

      "propagate error from inner stream before ++" in {
        val err = new Err

        (Stream
          .emit(Stream.raiseError[IO](err))
          .parJoinUnbounded ++ Stream.emit(1)).compile.toList.attempt
          .asserting(it => assert(it == Left(err)))
      }
    }

    "pause" in {
      Stream
        .eval(SignallingRef[IO, Boolean](false))
        .flatMap { pause =>
          Stream
            .awakeEvery[IO](10.millis)
            .scan(0)((acc, _) => acc + 1)
            .evalMap { n =>
              if (n % 2 != 0)
                pause.set(true) >> ((Stream.sleep_[IO](10.millis) ++ Stream.eval(pause.set(false))).compile.drain).start >> IO
                  .pure(n)
              else IO.pure(n)
            }
            .take(5)
            .pauseWhen(pause)
        }
        .compile
        .toList
        .asserting(it => assert(it == List(0, 1, 2, 3, 4)))
    }

    "prefetch" - {
      "identity" in forAll { (s: Stream[Pure, Int]) =>
        val expected = s.toList
        s.covary[IO].prefetch.compile.toList.asserting(it => assert(it == expected))
      }

      "timing" in {
        // should finish in about 3-4 seconds
        IO.suspend {
          val start = System.currentTimeMillis
          Stream(1, 2, 3)
            .evalMap(i => IO.sleep(1.second).as(i))
            .prefetch
            .flatMap(i => Stream.eval(IO.sleep(1.second).as(i)))
            .compile
            .toList
            .asserting { _ =>
              val stop = System.currentTimeMillis
              val elapsed = stop - start
              assert(elapsed < 6000L)
            }
        }
      }
    }

    "raiseError" - {
      "compiled stream fails with an error raised in stream" in {
        Stream.raiseError[SyncIO](new Err).compile.drain.assertThrows[Err]
      }

      "compiled stream fails with an error if error raised after an append" in {
        Stream
          .emit(1)
          .append(Stream.raiseError[IO](new Err))
          .covary[IO]
          .compile
          .drain
          .assertThrows[Err]
      }

      "compiled stream does not fail if stream is termianted before raiseError" in {
        Stream
          .emit(1)
          .append(Stream.raiseError[IO](new Err))
          .take(1)
          .covary[IO]
          .compile
          .drain
          .assertNoException
      }
    }

    "random" in {
      val x = Stream.random[SyncIO].take(100).compile.toList
      (x, x).tupled.asserting {
        case (first, second) =>
          assert(first != second)
      }
    }

    "randomSeeded" in {
      val x = Stream.randomSeeded(1L).take(100).toList
      val y = Stream.randomSeeded(1L).take(100).toList
      assert(x == y)
    }

    "range" in {
      assert(Stream.range(0, 100).toList == List.range(0, 100))
      assert(Stream.range(0, 1).toList == List.range(0, 1))
      assert(Stream.range(0, 0).toList == List.range(0, 0))
      assert(Stream.range(0, 101, 2).toList == List.range(0, 101, 2))
      assert(Stream.range(5, 0, -1).toList == List.range(5, 0, -1))
      assert(Stream.range(5, 0, 1).toList == Nil)
      assert(Stream.range(10, 50, 0).toList == Nil)
    }

    "ranges" in forAll(intsBetween(1, 101)) { size =>
      val result = Stream
        .ranges(0, 100, size)
        .flatMap { case (i, j) => Stream.emits(i until j) }
        .toVector
      assert(result == IndexedSeq.range(0, 100))
    }

    "rechunkRandomlyWithSeed" - {
      "is deterministic" in forAll { (s0: Stream[Pure, Int], seed: Long) =>
        def s = s0.rechunkRandomlyWithSeed(minFactor = 0.1, maxFactor = 2.0)(seed)
        assert(s.toList == s.toList)
      }

      "does not drop elements" in forAll { (s: Stream[Pure, Int], seed: Long) =>
        assert(s.rechunkRandomlyWithSeed(minFactor = 0.1, maxFactor = 2.0)(seed).toList == s.toList)
      }

      "chunk size in interval [inputChunk.size * minFactor, inputChunk.size * maxFactor]" in forAll {
        (s: Stream[Pure, Int], seed: Long) =>
          val c = s.chunks.toVector
          if (c.nonEmpty) {
            val (min, max) = c.tail.foldLeft(c.head.size -> c.head.size) {
              case ((min, max), c) => Math.min(min, c.size) -> Math.max(max, c.size)
            }
            val (minChunkSize, maxChunkSize) = (min * 0.1, max * 2.0)
            // Last element is dropped as it may not fulfill size constraint
            val isChunkSizeCorrect = s
              .rechunkRandomlyWithSeed(minFactor = 0.1, maxFactor = 2.0)(seed)
              .chunks
              .map(_.size)
              .toVector
              .dropRight(1)
              .forall { it =>
                it >= minChunkSize.toInt &&
                it <= maxChunkSize.toInt
              }
            assert(isChunkSizeCorrect)
          } else Succeeded
      }
    }

    "rechunkRandomly" in forAll { (s: Stream[Pure, Int]) =>
      val expected = s.toList
      s.rechunkRandomly[IO]().compile.toList.asserting(it => assert(it == expected))
    }

    "repartition" in {
      assert(
        Stream("Lore", "m ip", "sum dolo", "r sit amet")
          .repartition(s => Chunk.array(s.split(" ")))
          .toList ==
          List("Lorem", "ipsum", "dolor", "sit", "amet")
      )
      assert(
        Stream("hel", "l", "o Wor", "ld")
          .repartition(s => Chunk.indexedSeq(s.grouped(2).toVector))
          .toList ==
          List("he", "ll", "o ", "Wo", "rl", "d")
      )
      assert(
        Stream.empty
          .covaryOutput[String]
          .repartition(_ => Chunk.empty)
          .toList == List()
      )
      assert(Stream("hello").repartition(_ => Chunk.empty).toList == List())

      def input = Stream("ab").repeat
      def ones(s: String) = Chunk.vector(s.grouped(1).toVector)
      assert(input.take(2).repartition(ones).toVector == Vector("a", "b", "a", "b"))
      assert(
        input.take(4).repartition(ones).toVector == Vector(
          "a",
          "b",
          "a",
          "b",
          "a",
          "b",
          "a",
          "b"
        )
      )
      assert(input.repartition(ones).take(2).toVector == Vector("a", "b"))
      assert(input.repartition(ones).take(4).toVector == Vector("a", "b", "a", "b"))
      assert(
        Stream
          .emits(input.take(4).toVector)
          .repartition(ones)
          .toVector == Vector("a", "b", "a", "b", "a", "b", "a", "b")
      )

      assert(
        Stream(1, 2, 3, 4, 5).repartition(i => Chunk(i, i)).toList == List(1, 3, 6, 10, 15, 15)
      )

      assert(
        Stream(1, 10, 100)
          .repartition(_ => Chunk.seq(1 to 1000))
          .take(4)
          .toList == List(1, 2, 3, 4)
      )
    }

    "repeat" in {
      forAll(intsBetween(1, 200), lists[Int].havingSizesBetween(1, 200)) {
        (n: Int, testValues: List[Int]) =>
          assert(
            Stream.emits(testValues).repeat.take(n).toList == List
              .fill(n / testValues.size + 1)(testValues)
              .flatten
              .take(n)
          )
      }
    }

    "repeatN" in {
      forAll(intsBetween(1, 200), lists[Int].havingSizesBetween(1, 200)) {
        (n: Int, testValues: List[Int]) =>
          assert(Stream.emits(testValues).repeatN(n).toList == List.fill(n)(testValues).flatten)
      }
    }

    "resource" in {
      Ref[IO]
        .of(List.empty[String])
        .flatMap { st =>
          def record(s: String): IO[Unit] = st.update(_ :+ s)
          def mkRes(s: String): Resource[IO, Unit] =
            Resource.make(record(s"acquire $s"))(_ => record(s"release $s"))

          // We aim to trigger all the possible cases, and make sure all of them
          // introduce scopes.

          // Allocate
          val res1 = mkRes("1")
          // Bind
          val res2 = mkRes("21") *> mkRes("22")
          // Suspend
          val res3 = Resource.suspend(
            record("suspend").as(mkRes("3"))
          )

          List(res1, res2, res3)
            .foldMap(Stream.resource)
            .evalTap(_ => record("use"))
            .append(Stream.eval_(record("done")))
            .compile
            .drain *> st.get
        }
        .asserting(it =>
          assert(
            it == List(
              "acquire 1",
              "use",
              "release 1",
              "acquire 21",
              "acquire 22",
              "use",
              "release 22",
              "release 21",
              "suspend",
              "acquire 3",
              "use",
              "release 3",
              "done"
            )
          )
        )
    }

    "resourceWeak" in {
      Ref[IO]
        .of(List.empty[String])
        .flatMap { st =>
          def record(s: String): IO[Unit] = st.update(_ :+ s)
          def mkRes(s: String): Resource[IO, Unit] =
            Resource.make(record(s"acquire $s"))(_ => record(s"release $s"))

          // We aim to trigger all the possible cases, and make sure none of them
          // introduce scopes.

          // Allocate
          val res1 = mkRes("1")
          // Bind
          val res2 = mkRes("21") *> mkRes("22")
          // Suspend
          val res3 = Resource.suspend(
            record("suspend").as(mkRes("3"))
          )

          List(res1, res2, res3)
            .foldMap(Stream.resourceWeak)
            .evalTap(_ => record("use"))
            .append(Stream.eval_(record("done")))
            .compile
            .drain *> st.get
        }
        .asserting(it =>
          assert(
            it == List(
              "acquire 1",
              "use",
              "acquire 21",
              "acquire 22",
              "use",
              "suspend",
              "acquire 3",
              "use",
              "done",
              "release 3",
              "release 22",
              "release 21",
              "release 1"
            )
          )
        )
    }

    "resource safety" - {
      "1" in {
        forAll { (s1: Stream[Pure, Int]) =>
          Counter[IO].flatMap { counter =>
            val x = Stream.bracket(counter.increment)(_ => counter.decrement) >> s1
            val y = Stream.raiseError[IO](new Err)
            x.merge(y)
              .attempt
              .append(y.merge(x).attempt)
              .compile
              .drain
              .flatMap(_ => counter.get)
              .asserting(it => assert(it == 0L))
          }
        }
      }

      "2a" in {
        Counter[IO].flatMap { counter =>
          val s = Stream.raiseError[IO](new Err)
          val b = Stream.bracket(counter.increment)(_ => counter.decrement) >> s
          // subtle test, get different scenarios depending on interleaving:
          // `s` completes with failure before the resource is acquired by `b`
          // `b` has just caught inner error when outer `s` fails
          // `b` fully completes before outer `s` fails
          b.merge(s)
            .compile
            .drain
            .attempt
            .flatMap(_ => counter.get)
            .asserting(it => assert(it == 0L))
            .repeatTest(25)
        }
      }

      "2b" in {
        forAll { (s1: Stream[Pure, Int], s2: Stream[Pure, Int]) =>
          Counter[IO].flatMap { counter =>
            val b1 = Stream.bracket(counter.increment)(_ => counter.decrement) >> s1
            val b2 = Stream.bracket(counter.increment)(_ => counter.decrement) >> s2
            spuriousFail(b1)
              .merge(b2)
              .attempt
              .append(b1.merge(spuriousFail(b2)).attempt)
              .append(spuriousFail(b1).merge(spuriousFail(b2)).attempt)
              .compile
              .drain
              .flatMap(_ => counter.get)
              .asserting(it => assert(it == 0L))
          }
        }
      }

      "3" in {
        pending // TODO: Sometimes fails with inner == 1 on final assertion
        forAll { (s: Stream[Pure, Stream[Pure, Int]], n0: PosInt) =>
          val n = n0 % 10 + 1
          Counter[IO].flatMap { outer =>
            Counter[IO].flatMap { inner =>
              val s2 = Stream.bracket(outer.increment)(_ => outer.decrement) >> s.map { _ =>
                spuriousFail(Stream.bracket(inner.increment)(_ => inner.decrement) >> s)
              }
              val one = s2.parJoin(n).take(10).attempt
              val two = s2.parJoin(n).attempt
              one
                .append(two)
                .compile
                .drain
                .flatMap(_ => outer.get)
                .asserting(it => assert(it == 0L))
                .flatMap(_ => IO.sleep(50.millis)) // Allow time for inner stream to terminate
                .flatMap(_ => inner.get)
                .asserting(it => assert(it == 0L))
            }
          }
        }
      }

      "4" in forAll { (s: Stream[Pure, Int]) =>
        Counter[IO].flatMap { counter =>
          val s2 = Stream.bracket(counter.increment)(_ => counter.decrement) >> spuriousFail(
            s.covary[IO]
          )
          val one = s2.prefetch.attempt
          val two = s2.prefetch.prefetch.attempt
          val three = s2.prefetch.prefetch.prefetch.attempt
          one
            .append(two)
            .append(three)
            .compile
            .drain
            .flatMap(_ => counter.get)
            .asserting(it => assert(it == 0L))
        }
      }

      "5" in {
        forAll { (s: Stream[Pure, Stream[Pure, Int]]) =>
          SignallingRef[IO, Boolean](false).flatMap { signal =>
            Counter[IO].flatMap { counter =>
              val sleepAndSet = IO.sleep(20.millis) >> signal.set(true)
              Stream
                .eval_(sleepAndSet.start)
                .append(s.map { _ =>
                  Stream
                    .bracket(counter.increment)(_ => counter.decrement)
                    .evalMap(_ => IO.never)
                    .interruptWhen(signal.discrete)
                })
                .parJoinUnbounded
                .compile
                .drain
                .flatMap(_ => counter.get)
                .asserting(it => assert(it == 0L))
            }
          }
        }
      }

      "6" in {
        // simpler version of (5) above which previously failed reliably, checks the case where a
        // stream is interrupted while in the middle of a resource acquire that is immediately followed
        // by a step that never completes!
        SignallingRef[IO, Boolean](false).flatMap { signal =>
          Counter[IO].flatMap { counter =>
            val sleepAndSet = IO.sleep(20.millis) >> signal.set(true)
            Stream
              .eval_(sleepAndSet.start)
              .append(Stream(Stream(1)).map { inner =>
                Stream
                  .bracket(counter.increment >> IO.sleep(2.seconds))(_ => counter.decrement)
                  .flatMap(_ => inner)
                  .evalMap(_ => IO.never)
                  .interruptWhen(signal.discrete)
              })
              .parJoinUnbounded
              .compile
              .drain
              .flatMap(_ => counter.get)
              .asserting(it => assert(it == 0L))
          }
        }
      }
    }

    "retry" - {
      case class RetryErr(msg: String = "") extends RuntimeException(msg)

      "immediate success" in {
        IO.suspend {
          var attempts = 0
          val job = IO {
            attempts += 1
            "success"
          }
          Stream.retry(job, 1.seconds, x => x, 100).compile.toList.asserting { r =>
            assert(attempts == 1)
            assert(r == List("success"))
          }
        }
      }

      "eventual success" in {
        IO.suspend {
          var failures, successes = 0
          val job = IO {
            if (failures == 5) {
              successes += 1; "success"
            } else {
              failures += 1; throw RetryErr()
            }
          }
          Stream.retry(job, 100.millis, x => x, 100).compile.toList.asserting { r =>
            assert(failures == 5)
            assert(successes == 1)
            assert(r == List("success"))
          }
        }
      }

      "maxRetries" in {
        IO.suspend {
          var failures = 0
          val job = IO {
            failures += 1
            throw RetryErr(failures.toString)
          }
          Stream.retry(job, 100.millis, x => x, 5).compile.drain.attempt.asserting {
            case Left(RetryErr(msg)) =>
              assert(failures == 5)
              assert(msg == "5")
            case _ => fail("Expected a RetryErr")
          }
        }
      }

      "fatal" in {
        IO.suspend {
          var failures, successes = 0
          val job = IO {
            if (failures == 5) {
              failures += 1; throw RetryErr("fatal")
            } else if (failures > 5) {
              successes += 1; "success"
            } else {
              failures += 1; throw RetryErr()
            }
          }
          val f: Throwable => Boolean = _.getMessage != "fatal"
          Stream.retry(job, 100.millis, x => x, 100, f).compile.drain.attempt.asserting {
            case Left(RetryErr(msg)) =>
              assert(failures == 6)
              assert(successes == 0)
              assert(msg == "fatal")
            case _ => fail("Expected a RetryErr")
          }
        }
      }

      "delays" in {
        flickersOnTravis
        val delays = scala.collection.mutable.ListBuffer.empty[Long]
        val unit = 200
        val maxTries = 5
        def getDelays =
          delays
            .synchronized(delays.toList)
            .sliding(2)
            .map(s => (s.tail.head - s.head) / unit)
            .toList

        val job = {
          val start = System.currentTimeMillis()
          IO {
            delays.synchronized(delays += System.currentTimeMillis() - start)
            throw RetryErr()
          }
        }

        Stream.retry(job, unit.millis, _ + unit.millis, maxTries).compile.drain.attempt.asserting {
          case Left(RetryErr(_)) =>
            assert(getDelays == List.range(1, maxTries))
          case _ => fail("Expected a RetryErr")
        }
      }
    }

    "scan" - {
      "1" in forAll { (s: Stream[Pure, Int], n: Int) =>
        val f = (a: Int, b: Int) => a + b
        assert(s.scan(n)(f).toList == s.toList.scanLeft(n)(f))
      }

      "2" in {
        val s = Stream(1).map(x => x)
        val f = (a: Int, b: Int) => a + b
        assert(s.scan(0)(f).toList == s.toList.scanLeft(0)(f))
      }

      "temporal" in {
        val never = Stream.eval(IO.async[Int](_ => ()))
        val s = Stream(1)
        val f = (a: Int, b: Int) => a + b
        val result = s.toList.scanLeft(0)(f)
        s.append(never)
          .scan(0)(f)
          .take(result.size)
          .compile
          .toList
          .asserting(it => assert(it == result))
      }
    }

    "scan1" in forAll { (s: Stream[Pure, Int]) =>
      val v = s.toVector
      val f = (a: Int, b: Int) => a + b
      assert(
        s.scan1(f).toVector == v.headOption.fold(Vector.empty[Int])(h => v.drop(1).scanLeft(h)(f))
      )
    }

    "scope" - {
      "1" in {
        val c = new java.util.concurrent.atomic.AtomicLong(0)
        val s1 = Stream.emit("a").covary[IO]
        val s2 = Stream
          .bracket(IO { assert(c.incrementAndGet() == 1L); () }) { _ =>
            IO { c.decrementAndGet(); () }
          }
          .flatMap(_ => Stream.emit("b"))
        (s1.scope ++ s2)
          .take(2)
          .scope
          .repeat
          .take(4)
          .merge(Stream.eval_(IO.unit))
          .compile
          .drain
          .asserting(_ => assert(c.get == 0L))
      }

      "2" in {
        Stream
          .eval(Ref.of[IO, Int](0))
          .flatMap { ref =>
            Stream(1).flatMap { _ =>
              Stream
                .bracketWeak(ref.update(_ + 1))(_ => ref.update(_ - 1))
                .flatMap(_ => Stream.eval(ref.get)) ++ Stream.eval(ref.get)
            }.scope ++ Stream.eval(ref.get)
          }
          .compile
          .toList
          .asserting(it => assert(it == List(1, 1, 0)))
      }
    }

    "sleep" in {
      val delay = 200.millis
      // force a sync up in duration, then measure how long sleep takes
      val emitAndSleep = Stream(()) ++ Stream.sleep[IO](delay)
      emitAndSleep
        .zip(Stream.duration[IO])
        .drop(1)
        .map(_._2)
        .compile
        .toList
        .asserting(result => assert(result.head >= (delay * 0.95))) // Allow for sleep starting just before duration measurement
    }

    "sliding" in forAll { (s: Stream[Pure, Int], n0: PosInt) =>
      val n = n0 % 20 + 1
      assert(
        s.sliding(n).toList.map(_.toList) == s.toList
          .sliding(n)
          .map(_.toList)
          .toList
      )
    }

    "split" - {
      "1" in forAll { (s: Stream[Pure, Int], n0: PosInt) =>
        val n = n0 % 20 + 1
        val s2 = s
          .map(x => if (x == Int.MinValue) x + 1 else x)
          .map(_.abs)
          .filter(_ != 0)
        withClue(s"n = $n, s = ${s.toList}, s2 = " + s2.toList) {
          assert(
            s2.chunkLimit(n)
              .intersperse(Chunk.singleton(0))
              .flatMap(Stream.chunk)
              .split(_ == 0)
              .map(_.toVector)
              .filter(_.nonEmpty)
              .toVector == s2.chunkLimit(n).filter(_.nonEmpty).map(_.toVector).toVector
          )
        }
      }

      "2" in {
        assert(
          Stream(1, 2, 0, 0, 3, 0, 4).split(_ == 0).toVector.map(_.toVector) == Vector(
            Vector(1, 2),
            Vector(),
            Vector(3),
            Vector(4)
          )
        )
        assert(
          Stream(1, 2, 0, 0, 3, 0).split(_ == 0).toVector.map(_.toVector) == Vector(
            Vector(1, 2),
            Vector(),
            Vector(3)
          )
        )
        assert(
          Stream(1, 2, 0, 0, 3, 0, 0).split(_ == 0).toVector.map(_.toVector) == Vector(
            Vector(1, 2),
            Vector(),
            Vector(3),
            Vector()
          )
        )
      }
    }

    "switchMap" - {
      "flatMap equivalence when switching never occurs" in forAll { s: Stream[Pure, Int] =>
        val expected = s.toList
        Stream
          .eval(Semaphore[IO](1))
          .flatMap { guard =>
            s.covary[IO]
              .evalTap(_ => guard.acquire) // wait for inner to emit to prevent switching
              .onFinalize(guard.acquire) // outer terminates, wait for last inner to emit
              .switchMap(x => Stream.emit(x).onFinalize(guard.release))
          }
          .compile
          .toList
          .asserting(it => assert(it == expected))
      }

      "inner stream finalizer always runs before switching" in {
        forAll { s: Stream[Pure, Int] =>
          Stream
            .eval(Ref[IO].of(true))
            .flatMap { ref =>
              s.covary[IO].switchMap { _ =>
                Stream.eval(ref.get).flatMap { released =>
                  if (!released) Stream.raiseError[IO](new Err)
                  else
                    Stream
                      .eval(ref.set(false) >> IO.sleep(20.millis))
                      .onFinalize(IO.sleep(100.millis) >> ref.set(true))
                }
              }
            }
            .compile
            .drain
            .assertNoException
        }
      }

      "when primary stream terminates, inner stream continues" in forAll {
        (s1: Stream[Pure, Int], s2: Stream[Pure, Int]) =>
          val expected = s1.last.unNoneTerminate.flatMap(s => s2 ++ Stream(s)).toList
          s1.covary[IO]
            .switchMap(s => Stream.sleep_[IO](25.millis) ++ s2 ++ Stream.emit(s))
            .compile
            .toList
            .asserting(it => assert(it == expected))
      }

      "when inner stream fails, overall stream fails" in forAll { (s0: Stream[Pure, Int]) =>
        val s = Stream(0) ++ s0
        s.delayBy[IO](25.millis)
          .switchMap(_ => Stream.raiseError[IO](new Err))
          .compile
          .drain
          .assertThrows[Err]
      }

      "when primary stream fails, overall stream fails and inner stream is terminated" in {
        Stream
          .eval(Semaphore[IO](0))
          .flatMap { semaphore =>
            Stream(0)
              .append(Stream.raiseError[IO](new Err).delayBy(10.millis))
              .switchMap(_ =>
                Stream.repeatEval(IO(1) *> IO.sleep(10.millis)).onFinalize(semaphore.release)
              )
              .onFinalize(semaphore.acquire)
          }
          .compile
          .drain
          .assertThrows[Err]
      }

      "when inner stream fails, inner stream finalizer run before the primary one" in {
        forAll { (s0: Stream[Pure, Int]) =>
          val s = Stream(0) ++ s0
          Stream
            .eval(Deferred[IO, Boolean])
            .flatMap { verdict =>
              Stream.eval(Ref[IO].of(false)).flatMap { innerReleased =>
                s.delayBy[IO](25.millis)
                  .onFinalize(innerReleased.get.flatMap(inner => verdict.complete(inner)))
                  .switchMap(_ =>
                    Stream.raiseError[IO](new Err).onFinalize(innerReleased.set(true))
                  )
                  .attempt
                  .drain ++
                  Stream.eval(verdict.get.flatMap(if (_) IO.raiseError(new Err) else IO.unit))
              }
            }
            .compile
            .drain
            .assertThrows[Err]
        }
      }

      "when primary stream fails, inner stream finalizer run before the primary one" in {
        if (isJVM) flickersOnTravis else pending
        Stream
          .eval(Ref[IO].of(false))
          .flatMap { verdict =>
            Stream.eval(Ref[IO].of(false)).flatMap { innerReleased =>
              // TODO ideally make sure the inner stream has actually started
              (Stream(1) ++ Stream.sleep_[IO](25.millis) ++ Stream.raiseError[IO](new Err))
                .onFinalize(innerReleased.get.flatMap(inner => verdict.set(inner)))
                .switchMap(_ => Stream.repeatEval(IO(1)).onFinalize(innerReleased.set(true)))
                .attempt
                .drain ++
                Stream.eval(verdict.get.flatMap(if (_) IO.raiseError(new Err) else IO(())))
            }
          }
          .compile
          .drain
          .assertThrows[Err]
      }
    }

    "tail" in forAll((s: Stream[Pure, Int]) => assert(s.tail.toList == s.toList.drop(1)))

    "take" - {
      "identity" in forAll { (s: Stream[Pure, Int], negate: Boolean, n0: PosInt) =>
        val n1 = n0 % 20 + 1
        val n = if (negate) -n1 else n1
        assert(s.take(n).toList == s.toList.take(n))
      }
      "chunks" in {
        val s = Stream(1, 2) ++ Stream(3, 4)
        assert(s.take(3).chunks.map(_.toList).toList == List(List(1, 2), List(3)))
      }
    }

    "takeRight" in forAll { (s: Stream[Pure, Int], negate: Boolean, n0: PosInt) =>
      val n1 = n0 % 20 + 1
      val n = if (negate) -n1 else n1
      assert(s.takeRight(n).toList == s.toList.takeRight(n))
    }

    "takeWhile" in forAll { (s: Stream[Pure, Int], n0: PosInt) =>
      val n = n0 % 20 + 1
      val set = s.toList.take(n).toSet
      assert(s.takeWhile(set).toList == s.toList.takeWhile(set))
    }

    "takeThrough" in forAll { (s: Stream[Pure, Int], n0: PosInt) =>
      val n = n0 % 20 + 1
      val f = (i: Int) => i % n == 0
      val vec = s.toVector
      val result = vec.takeWhile(f) ++ vec.dropWhile(f).headOption
      assert(withClue(vec)(s.takeThrough(f).toVector == result))
    }

    "translate" - {
      "1 - id" in forAll { (s: Stream[Pure, Int]) =>
        val expected = s.toList
        s.covary[SyncIO]
          .flatMap(i => Stream.eval(SyncIO.pure(i)))
          .translate(cats.arrow.FunctionK.id[SyncIO])
          .compile
          .toList
          .asserting(it => assert(it == expected))
      }

      "2" in forAll { (s: Stream[Pure, Int]) =>
        val expected = s.toList
        s.covary[Function0]
          .flatMap(i => Stream.eval(() => i))
          .flatMap(i => Stream.eval(() => i))
          .translate(new (Function0 ~> SyncIO) {
            def apply[A](thunk: Function0[A]) = SyncIO(thunk())
          })
          .compile
          .toList
          .asserting(it => assert(it == expected))
      }

      "3 - ok to have multiple translates" in forAll { (s: Stream[Pure, Int]) =>
        val expected = s.toList
        s.covary[Function0]
          .flatMap(i => Stream.eval(() => i))
          .flatMap(i => Stream.eval(() => i))
          .translate(new (Function0 ~> Some) {
            def apply[A](thunk: Function0[A]) = Some(thunk())
          })
          .flatMap(i => Stream.eval(Some(i)))
          .flatMap(i => Stream.eval(Some(i)))
          .translate(new (Some ~> SyncIO) {
            def apply[A](some: Some[A]) = SyncIO(some.get)
          })
          .compile
          .toList
          .asserting(it => assert(it == expected))
      }

      "4 - ok to translate after zip with effects" in {
        val stream: Stream[Function0, Int] =
          Stream.eval(() => 1)
        stream
          .zip(stream)
          .translate(new (Function0 ~> SyncIO) {
            def apply[A](thunk: Function0[A]) = SyncIO(thunk())
          })
          .compile
          .toList
          .asserting(it => assert(it == List((1, 1))))
      }

      "5 - ok to translate a step leg that emits multiple chunks" in {
        def goStep(step: Option[Stream.StepLeg[Function0, Int]]): Pull[Function0, Int, Unit] =
          step match {
            case None       => Pull.done
            case Some(step) => Pull.output(step.head) >> step.stepLeg.flatMap(goStep)
          }
        (Stream.eval(() => 1) ++ Stream.eval(() => 2)).pull.stepLeg
          .flatMap(goStep)
          .stream
          .translate(new (Function0 ~> SyncIO) {
            def apply[A](thunk: Function0[A]) = SyncIO(thunk())
          })
          .compile
          .toList
          .asserting(it => assert(it == List(1, 2)))
      }

      "6 - ok to translate step leg that has uncons in its structure" in {
        def goStep(step: Option[Stream.StepLeg[Function0, Int]]): Pull[Function0, Int, Unit] =
          step match {
            case None       => Pull.done
            case Some(step) => Pull.output(step.head) >> step.stepLeg.flatMap(goStep)
          }
        (Stream.eval(() => 1) ++ Stream.eval(() => 2))
          .flatMap(a => Stream.emit(a))
          .flatMap(a => Stream.eval(() => a + 1) ++ Stream.eval(() => a + 2))
          .pull
          .stepLeg
          .flatMap(goStep)
          .stream
          .translate(new (Function0 ~> SyncIO) {
            def apply[A](thunk: Function0[A]) = SyncIO(thunk())
          })
          .compile
          .toList
          .asserting(it => assert(it == List(2, 3, 3, 4)))
      }

      "7 - ok to translate step leg that is forced back in to a stream" in {
        def goStep(step: Option[Stream.StepLeg[Function0, Int]]): Pull[Function0, Int, Unit] =
          step match {
            case None => Pull.done
            case Some(step) =>
              Pull.output(step.head) >> step.stream.pull.echo
          }
        (Stream.eval(() => 1) ++ Stream.eval(() => 2)).pull.stepLeg
          .flatMap(goStep)
          .stream
          .translate(new (Function0 ~> SyncIO) {
            def apply[A](thunk: Function0[A]) = SyncIO(thunk())
          })
          .compile
          .toList
          .asserting(it => assert(it == List(1, 2)))
      }

      "stack safety" in {
        Stream
          .repeatEval(SyncIO(0))
          .translate(new (SyncIO ~> SyncIO) { def apply[X](x: SyncIO[X]) = SyncIO.suspend(x) })
          .take(if (isJVM) 1000000 else 10000)
          .compile
          .drain
          .assertNoException
      }
    }

    "translateInterruptible" in {
      Stream
        .eval(IO.never)
        .merge(Stream.eval(IO(1)).delayBy(5.millis).repeat)
        .interruptAfter(10.millis)
        .translateInterruptible(cats.arrow.FunctionK.id[IO])
        .compile
        .drain
        .assertNoException
    }

    "unfold" in {
      assert(
        Stream
          .unfold((0, 1)) {
            case (f1, f2) =>
              if (f1 <= 13) Some(((f1, f2), (f2, f1 + f2))) else None
          }
          .map(_._1)
          .toList == List(0, 1, 1, 2, 3, 5, 8, 13)
      )
    }

    "unfoldChunk" in {
      assert(
        Stream
          .unfoldChunk(4L) { s =>
            if (s > 0) Some((Chunk.longs(Array[Long](s, s)), s - 1))
            else None
          }
          .toList == List[Long](4, 4, 3, 3, 2, 2, 1, 1)
      )
    }

    "unfoldEval" in {
      Stream
        .unfoldEval(10)(s => IO.pure(if (s > 0) Some((s, s - 1)) else None))
        .compile
        .toList
        .asserting(it => assert(it == List.range(10, 0, -1)))
    }

    "unfoldChunkEval" in {
      Stream
        .unfoldChunkEval(true)(s =>
          SyncIO.pure(
            if (s) Some((Chunk.booleans(Array[Boolean](s)), false))
            else None
          )
        )
        .compile
        .toList
        .asserting(it => assert(it == List(true)))
    }

    "unNone" in forAll { (s: Stream[Pure, Option[Int]]) =>
      assert(s.unNone.chunks.toList == s.filter(_.isDefined).map(_.get).chunks.toList)
    }

    "align" - {

      "align" in forAll { (s1: Stream[Pure, Int], s2: Stream[Pure, Int]) =>
        assert(s1.align(s2).toList == s1.toList.align(s2.toList))
      }

      "left side empty and right side populated" in {
        val empty = Stream.empty
        val s = Stream("A", "B", "C")
        assert(
          empty.align(s).take(3).toList == List(Ior.Right("A"), Ior.Right("B"), Ior.Right("C"))
        )
      }

      "right side empty and left side populated" in {
        val empty = Stream.empty
        val s = Stream("A", "B", "C")
        assert(
          s.align(empty).take(3).toList == List(Ior.Left("A"), Ior.Left("B"), Ior.Left("C"))
        )
      }

      "values in both sides" in {
        val ones = Stream.constant("1")
        val s = Stream("A", "B", "C")
        assert(
          s.align(ones).take(4).toList == List(
            Ior.Both("A", "1"),
            Ior.Both("B", "1"),
            Ior.Both("C", "1"),
            Ior.Right("1")
          )
        )
      }

      "extra values in right" in {
        val nums = Stream("1", "2", "3", "4", "5")
        val s = Stream("A", "B", "C")
        assert(
          s.align(nums).take(5).toList == List(
            Ior.Both("A", "1"),
            Ior.Both("B", "2"),
            Ior.Both("C", "3"),
            Ior.Right("4"),
            Ior.Right("5")
          )
        )
      }

      "extra values in left" in {
        val nums = Stream("1", "2", "3", "4", "5")
        val s = Stream("A", "B", "C")
        assert(
          nums.align(s).take(5).toList == List(
            Ior.Both("1", "A"),
            Ior.Both("2", "B"),
            Ior.Both("3", "C"),
            Ior.Left("4"),
            Ior.Left("5")
          )
        )
      }

    }

    "zip" - {
      "propagate error from closing the root scope" in {
        val s1 = Stream.bracket(IO(1))(_ => IO.unit)
        val s2 = Stream.bracket(IO("a"))(_ => IO.raiseError(new Err))

        val r1 = s1.zip(s2).compile.drain.attempt.unsafeRunSync()
        assert(r1.fold(identity, r => fail(s"expected left but got Right($r)")).isInstanceOf[Err])
        val r2 = s2.zip(s1).compile.drain.attempt.unsafeRunSync()
        assert(r2.fold(identity, r => fail(s"expected left but got Right($r)")).isInstanceOf[Err])
      }

      "issue #941 - scope closure issue" in {
        assert(
          Stream(1, 2, 3)
            .map(_ + 1)
            .repeat
            .zip(Stream(4, 5, 6).map(_ + 1).repeat)
            .take(4)
            .toList == List((2, 5), (3, 6), (4, 7), (2, 5))
        )
      }

      "zipWith left/right side infinite" in {
        val ones = Stream.constant("1")
        val s = Stream("A", "B", "C")
        assert(ones.zipWith(s)(_ + _).toList == List("1A", "1B", "1C"))
        assert(s.zipWith(ones)(_ + _).toList == List("A1", "B1", "C1"))
      }

      "zipWith both side infinite" in {
        val ones = Stream.constant("1")
        val as = Stream.constant("A")
        assert(ones.zipWith(as)(_ + _).take(3).toList == List("1A", "1A", "1A"))
        assert(as.zipWith(ones)(_ + _).take(3).toList == List("A1", "A1", "A1"))
      }

      "zipAllWith left/right side infinite" in {
        val ones = Stream.constant("1")
        val s = Stream("A", "B", "C")
        assert(
          ones.zipAllWith(s)("2", "Z")(_ + _).take(5).toList ==
            List("1A", "1B", "1C", "1Z", "1Z")
        )
        assert(
          s.zipAllWith(ones)("Z", "2")(_ + _).take(5).toList ==
            List("A1", "B1", "C1", "Z1", "Z1")
        )
      }

      "zipAllWith both side infinite" in {
        val ones = Stream.constant("1")
        val as = Stream.constant("A")
        assert(
          ones.zipAllWith(as)("2", "Z")(_ + _).take(3).toList ==
            List("1A", "1A", "1A")
        )
        assert(
          as.zipAllWith(ones)("Z", "2")(_ + _).take(3).toList ==
            List("A1", "A1", "A1")
        )
      }

      "zip left/right side infinite" in {
        val ones = Stream.constant("1")
        val s = Stream("A", "B", "C")
        assert(ones.zip(s).toList == List("1" -> "A", "1" -> "B", "1" -> "C"))
        assert(s.zip(ones).toList == List("A" -> "1", "B" -> "1", "C" -> "1"))
      }

      "zip both side infinite" in {
        val ones = Stream.constant("1")
        val as = Stream.constant("A")
        assert(ones.zip(as).take(3).toList == List("1" -> "A", "1" -> "A", "1" -> "A"))
        assert(as.zip(ones).take(3).toList == List("A" -> "1", "A" -> "1", "A" -> "1"))
      }

      "zipAll left/right side infinite" in {
        val ones = Stream.constant("1")
        val s = Stream("A", "B", "C")
        assert(
          ones.zipAll(s)("2", "Z").take(5).toList == List(
            "1" -> "A",
            "1" -> "B",
            "1" -> "C",
            "1" -> "Z",
            "1" -> "Z"
          )
        )
        assert(
          s.zipAll(ones)("Z", "2").take(5).toList == List(
            "A" -> "1",
            "B" -> "1",
            "C" -> "1",
            "Z" -> "1",
            "Z" -> "1"
          )
        )
      }

      "zipAll both side infinite" in {
        val ones = Stream.constant("1")
        val as = Stream.constant("A")
        assert(ones.zipAll(as)("2", "Z").take(3).toList == List("1" -> "A", "1" -> "A", "1" -> "A"))
        assert(as.zipAll(ones)("Z", "2").take(3).toList == List("A" -> "1", "A" -> "1", "A" -> "1"))
      }

      "zip with scopes" - {
        "1" in {
          // this tests that streams opening resources on each branch will close
          // scopes independently.
          val s = Stream(0).scope
          assert((s ++ s).zip(s).toList == List((0, 0)))
        }
        def brokenZip[F[_], A, B](s1: Stream[F, A], s2: Stream[F, B]): Stream[F, (A, B)] = {
          def go(s1: Stream[F, A], s2: Stream[F, B]): Pull[F, (A, B), Unit] =
            s1.pull.uncons1.flatMap {
              case Some((hd1, tl1)) =>
                s2.pull.uncons1.flatMap {
                  case Some((hd2, tl2)) =>
                    Pull.output1((hd1, hd2)) >> go(tl1, tl2)
                  case None => Pull.done
                }
              case None => Pull.done
            }
          go(s1, s2).stream
        }
        "2" in {
          val s = Stream(0).scope
          assertThrows[Throwable](brokenZip(s ++ s, s.zip(s)).compile.toList)
        }
        "3" in {
          Logger[IO]
            .flatMap { logger =>
              def s(tag: String) =
                logger.logLifecycle(tag) >> (logger.logLifecycle(s"$tag - 1") ++ logger
                  .logLifecycle(s"$tag - 2"))
              s("a").zip(s("b")).compile.drain *> logger.get
            }
            .asserting { it =>
              assert(
                it == List(
                  LogEvent.Acquired("a"),
                  LogEvent.Acquired("a - 1"),
                  LogEvent.Acquired("b"),
                  LogEvent.Acquired("b - 1"),
                  LogEvent.Released("a - 1"),
                  LogEvent.Acquired("a - 2"),
                  LogEvent.Released("b - 1"),
                  LogEvent.Acquired("b - 2"),
                  LogEvent.Released("a - 2"),
                  LogEvent.Released("a"),
                  LogEvent.Released("b - 2"),
                  LogEvent.Released("b")
                )
              )
            }
        }
      }

      "issue #1120 - zip with uncons" in {
        // this tests we can properly look up scopes for the zipped streams
        val rangeStream = Stream.emits((0 to 3).toList)
        assert(
          rangeStream.zip(rangeStream).attempt.map(identity).toVector == Vector(
            Right((0, 0)),
            Right((1, 1)),
            Right((2, 2)),
            Right((3, 3))
          )
        )
      }
    }

    "zipWithIndex" in forAll { (s: Stream[Pure, Int]) =>
      assert(s.zipWithIndex.toList == s.toList.zipWithIndex)
    }

    "zipWithNext" - {
      "1" in forAll { (s: Stream[Pure, Int]) =>
        assert(s.zipWithNext.toList == {
          val xs = s.toList
          xs.zipAll(xs.map(Some(_)).drop(1), -1, None)
        })
      }

      "2" in {
        assert(Stream().zipWithNext.toList == Nil)
        assert(Stream(0).zipWithNext.toList == List((0, None)))
        assert(Stream(0, 1, 2).zipWithNext.toList == List((0, Some(1)), (1, Some(2)), (2, None)))
      }
    }

    "zipWithPrevious" - {
      "1" in forAll { (s: Stream[Pure, Int]) =>
        assert(s.zipWithPrevious.toList == {
          val xs = s.toList
          (None +: xs.map(Some(_))).zip(xs)
        })
      }

      "2" in {
        assert(Stream().zipWithPrevious.toList == Nil)
        assert(Stream(0).zipWithPrevious.toList == List((None, 0)))
        assert(
          Stream(0, 1, 2).zipWithPrevious.toList == List((None, 0), (Some(0), 1), (Some(1), 2))
        )
      }
    }

    "zipWithPreviousAndNext" - {
      "1" in forAll { (s: Stream[Pure, Int]) =>
        assert(s.zipWithPreviousAndNext.toList == {
          val xs = s.toList
          val zipWithPrevious = (None +: xs.map(Some(_))).zip(xs)
          val zipWithPreviousAndNext = zipWithPrevious
            .zipAll(xs.map(Some(_)).drop(1), (None, -1), None)
            .map { case ((prev, that), next) => (prev, that, next) }
          zipWithPreviousAndNext
        })
      }

      "2" in {
        assert(Stream().zipWithPreviousAndNext.toList == Nil)
        assert(Stream(0).zipWithPreviousAndNext.toList == List((None, 0, None)))
        assert(
          Stream(0, 1, 2).zipWithPreviousAndNext.toList == List(
            (None, 0, Some(1)),
            (Some(0), 1, Some(2)),
            (Some(1), 2, None)
          )
        )
      }
    }

    "zipWithScan" in {
      assert(
        Stream("uno", "dos", "tres", "cuatro")
          .zipWithScan(0)(_ + _.length)
          .toList == List("uno" -> 0, "dos" -> 3, "tres" -> 6, "cuatro" -> 10)
      )
      assert(Stream().zipWithScan(())((_, _) => ???).toList == Nil)
    }

    "zipWithScan1" in {
      assert(
        Stream("uno", "dos", "tres", "cuatro")
          .zipWithScan1(0)(_ + _.length)
          .toList == List("uno" -> 3, "dos" -> 6, "tres" -> 10, "cuatro" -> 16)
      )
      assert(Stream().zipWithScan1(())((_, _) => ???).toList == Nil)
    }

    "regressions" - {
      "#1089" in {
        (Stream.chunk(Chunk.bytes(Array.fill(2000)(1.toByte))) ++ Stream.eval(
          IO.async[Byte](_ => ())
        )).take(2000).chunks.compile.toVector.assertNoException
      }

      "#1107 - scope" in {
        Stream(0)
          .covary[IO]
          .scope
          .repeat
          .take(10000)
          .flatMap(_ => Stream.empty) // Never emit an element downstream
          .mapChunks(identity) // Use a combinator that calls Stream#pull.uncons
          .compile
          .drain
          .assertNoException
      }

      "#1107 - queue" in {
        Stream
          .range(0, 10000)
          .covary[IO]
          .unchunk
          .prefetch
          .flatMap(_ => Stream.empty)
          .mapChunks(identity)
          .compile
          .drain
          .assertNoException
      }
    }
  }

  "withTimeout" - {
    "timeout never-ending stream" in {
      Stream.never[IO].timeout(100.millis).compile.drain.assertThrows[TimeoutException]
    }

    "not trigger timeout on successfully completed stream" in {
      Stream.sleep(10.millis).timeout(1.second).compile.drain.assertNoException
    }

    "compose timeouts d1 and d2 when d1 < d2" in {
      val d1 = 20.millis
      val d2 = 30.millis
      (Stream.sleep(10.millis).timeout(d1) ++ Stream.sleep(30.millis))
        .timeout(d2)
        .compile
        .drain
        .assertThrows[TimeoutException]
    }

    "compose timeouts d1 and d2 when d1 > d2" in {
      val d1 = 40.millis
      val d2 = 30.millis
      (Stream.sleep(10.millis).timeout(d1) ++ Stream.sleep(25.millis))
        .timeout(d2)
        .compile
        .drain
        .assertThrows[TimeoutException]
    }
  }
}<|MERGE_RESOLUTION|>--- conflicted
+++ resolved
@@ -204,11 +204,7 @@
             var o: Vector[Int] = Vector.empty
             (0 until 10)
               .foldLeft(Stream.eval(IO(0))) { (acc, i) =>
-<<<<<<< HEAD
-                Stream.bracket(IO(i))(i => IO(o = o :+ i)).flatMap(_ => acc)
-=======
                 Stream.bracket(IO(i))(i => IO { o = o :+ i; () }).flatMap(_ => acc)
->>>>>>> 6031757e
               }
               .compile
               .drain
@@ -221,13 +217,9 @@
             var o: Vector[Int] = Vector.empty
             (0 until 10)
               .foldLeft(Stream.emit(1).map(_ => throw new Err): Stream[IO, Int]) { (acc, i) =>
-<<<<<<< HEAD
-                Stream.emit(i) ++ Stream.bracket(IO(i))(i => IO(o = o :+ i)).flatMap(_ => acc)
-=======
                 Stream.emit(i) ++ Stream
                   .bracket(IO(i))(i => IO { o = o :+ i; () })
                   .flatMap(_ => acc)
->>>>>>> 6031757e
               }
               .attempt
               .compile
@@ -267,11 +259,7 @@
           val s = s0.map { s =>
             Stream
               .bracketCase(counter.increment) { (_, ec) =>
-<<<<<<< HEAD
-                counter.decrement >> IO(ecs = ecs :+ ec)
-=======
                 counter.decrement >> IO { ecs = ecs :+ ec; () }
->>>>>>> 6031757e
               }
               .flatMap(_ => s)
           }
@@ -291,11 +279,7 @@
           val s = s0.map { s =>
             Stream
               .bracketCase(counter.increment) { (_, ec) =>
-<<<<<<< HEAD
-                counter.decrement >> IO(ecs = ecs :+ ec)
-=======
                 counter.decrement >> IO { ecs = ecs :+ ec; () }
->>>>>>> 6031757e
               }
               .flatMap(_ => s ++ Stream.raiseError[IO](new Err))
           }
@@ -315,11 +299,7 @@
             val s =
               Stream
                 .bracketCase(counter.increment) { (_, ec) =>
-<<<<<<< HEAD
-                  counter.decrement >> IO(ecs = ecs :+ ec)
-=======
                   counter.decrement >> IO { ecs = ecs :+ ec; () }
->>>>>>> 6031757e
                 }
                 .flatMap(_ => s0 ++ Stream.never[IO])
             s.compile.drain.start
@@ -341,11 +321,7 @@
             val s =
               Stream
                 .bracketCase(counter.increment) { (_, ec) =>
-<<<<<<< HEAD
-                  counter.decrement >> IO(ecs = ecs :+ ec)
-=======
                   counter.decrement >> IO { ecs = ecs :+ ec; () }
->>>>>>> 6031757e
                 }
                 .flatMap(_ => s0 ++ Stream.never[IO])
             s.interruptAfter(50.millis).compile.drain.flatMap(_ => counter.get).asserting { count =>
