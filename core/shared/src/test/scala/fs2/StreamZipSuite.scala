--- conflicted
+++ resolved
@@ -194,49 +194,6 @@
       }
     }
 
-<<<<<<< HEAD
-    if (isJVM)
-      // Ticking env doesn't seem to be working on Scala.js for some reason
-      test("parZip evaluates effects with bounded concurrency") {
-        // various shenanigans to support TestContext in our current test setup
-        val env: TestContext = TestContext()
-        implicit val contextShiftIO: ContextShift[IO] = env.contextShift[IO](IO.ioEffect)
-        implicit val ioConcurrentEffect: cats.effect.ConcurrentEffect[IO] =
-          IO.ioConcurrentEffect(contextShiftIO)
-        implicit val timerIO: Timer[IO] = env.timer[IO]
-
-        // track progress of the computation
-        @volatile var lhs: Int = 0
-        @volatile var rhs: Int = 0
-        @volatile var output: Vector[(String, Int)] = Vector()
-
-        // synchronises lhs and rhs to test both sides of the race in parZip
-        def parZipRace[A, B](lhs: Stream[IO, A], rhs: Stream[IO, B]) = {
-          val rate = Stream(1, 2).repeat
-          val skewedRate = Stream(2, 1).repeat
-          def sync[C]: Pipe2[IO, C, Int, C] =
-            (in, rate) => rate.evalMap(n => IO.sleep(n.seconds)).zipRight(in)
-
-          lhs.through2(rate)(sync).parZip(rhs.through2(skewedRate)(sync))
-        }
-
-        val stream = parZipRace(
-          Stream("a", "b", "c").evalTap(_ => IO { lhs = lhs + 1 }),
-          Stream(1, 2, 3).evalTap(_ => IO { rhs = rhs + 1 })
-        ).evalTap(x => IO { output = output :+ x })
-
-        val result = stream.compile.toVector.unsafeToFuture()
-
-        // lhsAt, rhsAt and output at time T = [1s, 2s, ..]
-        val snapshots = Vector(
-          (1, 0, Vector()),
-          (1, 1, Vector("a" -> 1)),
-          (1, 2, Vector("a" -> 1)),
-          (2, 2, Vector("a" -> 1, "b" -> 2)),
-          (3, 2, Vector("a" -> 1, "b" -> 2)),
-          (3, 3, Vector("a" -> 1, "b" -> 2, "c" -> 3))
-        )
-=======
     test("parZip evaluates effects with bounded concurrency") {
       // various shenanigans to support TestContext in our current test setup
       val env: TestContext = TestContext()
@@ -259,7 +216,6 @@
 
         lhs.through2(rate)(sync).parZip(rhs.through2(skewedRate)(sync))
       }
->>>>>>> 9e2c244d
 
       val stream = parZipRace(
         Stream("a", "b", "c").evalTap(_ => IO { lhs = lhs + 1 }),
