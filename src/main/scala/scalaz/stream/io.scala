--- conflicted
+++ resolved
@@ -56,11 +56,7 @@
     Process.constant(f)
 
   /**
-<<<<<<< HEAD
-   * Create a `Channel[Task,Int,ByteVector]` from an `InputStream` by
-=======
-   * Creates a `Channel[Task,Int,Array[Byte]]` from an `InputStream` by
->>>>>>> 08582ec2
+   * Creates a `Channel[Task,Int,ByteVector]` from an `InputStream` by
    * repeatedly requesting the given number of bytes. The last chunk
    * may be less than the requested size.
    *
@@ -80,29 +76,16 @@
    * Creates a `Sink` from an `OutputStream`, which will be closed
    * when this `Process` is halted.
    */
-<<<<<<< HEAD
   def chunkW(os: => OutputStream): Sink[Task,ByteVector] =
-=======
-  def chunkW(os: => OutputStream): Sink[Task, Array[Byte]] =
->>>>>>> 08582ec2
     resource(Task.delay(os))(os => Task.delay(os.close))(
       os => Task.now((bytes: ByteVector) => Task.delay(os.write(bytes.toArray))))
 
-<<<<<<< HEAD
-  /** Create a `Sink` from a file name and optional buffer size in bytes. */
+  /** Creates a `Sink` from a file name and optional buffer size in bytes. */
   def fileChunkW(f: String, bufferSize: Int = 4096): Sink[Task,ByteVector] =
     chunkW(new BufferedOutputStream(new FileOutputStream(f), bufferSize))
 
-  /** Create a `Source` from a file name and optional buffer size in bytes. */
+  /** Creates a `Channel` from a file name and optional buffer size in bytes. */
   def fileChunkR(f: String, bufferSize: Int = 4096): Channel[Task,Int,ByteVector] =
-=======
-  /** Creates a `Sink` from a file name and optional buffer size in bytes. */
-  def fileChunkW(f: String, bufferSize: Int = 4096): Sink[Task, Array[Byte]] =
-    chunkW(new BufferedOutputStream(new FileOutputStream(f), bufferSize))
-
-  /** Creates a `Channel` from a file name and optional buffer size in bytes. */
-  def fileChunkR(f: String, bufferSize: Int = 4096): Channel[Task, Int, Array[Byte]] =
->>>>>>> 08582ec2
     chunkR(new BufferedInputStream(new FileInputStream(f), bufferSize))
 
   /** A `Sink` which, as a side effect, adds elements to the given `Buffer`. */
