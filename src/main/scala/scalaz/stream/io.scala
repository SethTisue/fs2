package scalaz.stream

import java.io._

import scalaz.{-\/, \/-}
import scalaz.concurrent.Task

import scodec.bits.ByteVector

import scala.annotation.tailrec
import scala.io.{Codec, Source}

import Process._

/**
 * Module of `Process` functions and combinators for file and network I/O.
 */
object io {

  // NB: methods are in alphabetical order

  /**
   * Like resource, but the `release` action may emit a final value,
   * useful for flushing any internal buffers. NB: In the event of an
   * error, this final value is ignored.
   */
  def bufferedResource[F[_],R,O](acquire: F[R])(
                            flushAndRelease: R => F[O])(
                            step: R => F[O]): Process[F,O] =
    eval(acquire).flatMap { r =>
      repeatEval(step(r)).onComplete(eval(flushAndRelease(r)))
    }

  /**
   * Implementation of resource for channels where resource needs to be
   * flushed at the end of processing.
   */
  def bufferedChannel[R,I,O](acquire: Task[R])(
                             flush: R => Task[O])(
                             release: R => Task[Unit])(
                             step: R => Task[I => Task[O]]): Channel[Task,Option[I],O] = {
    resource(acquire)(release) {
      r =>
        val s = step(r)
        Task.now {
          case Some(i) => s flatMap (f => f(i))
          case None => flush(r)
        }
    }
  }

  /** Promote an effectful function to a `Channel`. */
  def channel[F[_],A,B](f: A => F[B]): Channel[F, A, B] =
    Process.constant(f)

  /**
   * Creates a `Channel[Task,Int,ByteVector]` from an `InputStream` by
   * repeatedly requesting the given number of bytes. The last chunk
   * may be less than the requested size.
   *
   * This implementation requires an array allocation for each read.
   * To recycle the input buffer, use `unsafeChunkR`.
   *
   * This implementation closes the `InputStream` when finished
   * or in the event of an error.
   */
  def chunkR(is: => InputStream): Channel[Task,Int,ByteVector] =
    unsafeChunkR(is).map(f => (n: Int) => {
      val buf = new Array[Byte](n)
      f(buf).map(ByteVector.view)
    })

  /**
   * Creates a `Sink` from an `OutputStream`, which will be closed
   * when this `Process` is halted.
   */
  def chunkW(os: => OutputStream): Sink[Task,ByteVector] =
    resource(Task.delay(os))(os => Task.delay(os.close))(
      os => Task.now((bytes: ByteVector) => Task.delay(os.write(bytes.toArray))))

  /**
   * Creates a `Sink` from a file name and optional buffer size in bytes.
   *
   * @param append if true, then bytes will be written to the end of the file
   *               rather than the beginning
   */
  def fileChunkW(f: String, bufferSize: Int = 4096, append: Boolean = false): Sink[Task,ByteVector] =
    chunkW(new BufferedOutputStream(new FileOutputStream(f, append), bufferSize))

  /** Creates a `Channel` from a file name and optional buffer size in bytes. */
  def fileChunkR(f: String, bufferSize: Int = 4096): Channel[Task,Int,ByteVector] =
    chunkR(new BufferedInputStream(new FileInputStream(f), bufferSize))

  /** A `Sink` which, as a side effect, adds elements to the given `Buffer`. */
  def fillBuffer[A](buf: collection.mutable.Buffer[A]): Sink[Task,A] =
    channel((a: A) => Task.delay { buf += a })

  /**
   * Creates a `Process[Task,String]` from the lines of a file, using
   * the `resource` combinator to ensure the file is closed
   * when processing the stream of lines is finished.
   */
  def linesR(filename: String)(implicit codec: Codec): Process[Task,String] =
    linesR(Source.fromFile(filename)(codec))

  /**
   * Creates a `Process[Task,String]` from the lines of the `InputStream`,
   * using the `resource` combinator to ensure the `InputStream` is closed
   * when processing the stream of lines is finished.
   */
  def linesR(in: => InputStream)(implicit codec: Codec): Process[Task,String] =
    linesR(Source.fromInputStream(in)(codec))

  /**
   * Creates a `Process[Task,String]` from the lines of the `Source`,
   * using the `resource` combinator to ensure the `Source` is closed
   * when processing the stream of lines is finished.
   */
  def linesR(src: => Source): Process[Task,String] =
    resource(Task.delay(src))(src => Task.delay(src.close)) { src =>
      lazy val lines = src.getLines // A stateful iterator
      Task.delay { if (lines.hasNext) lines.next else throw Cause.Terminated(Cause.End) }
    }

  /**
   * Creates `Sink` from an `PrintStream` using `f` to perform
   * specific side effects on that `PrintStream`.
   */
  def printStreamSink[O](out: PrintStream)(f: (PrintStream, O) => Unit): Sink[Task, O] =
    channel((o: O) => Task.delay {
      f(out, o)
      if (out.checkError)
        throw Cause.Terminated(Cause.End)
    })

  /**
   * Turn a `PrintStream` into a `Sink`. This `Sink` does not
   * emit newlines after each element. For that, use `printLines`.
   */
  def print(out: PrintStream): Sink[Task,String] = printStreamSink(out)((ps, o) => ps.print(o))

  /**
   * Turn a `PrintStream` into a `Sink`. This `Sink` emits
   * newlines after each element. If this is not desired, use `print`.
   */
  def printLines(out: PrintStream): Sink[Task,String] = printStreamSink(out)((ps, o) => ps.println(o))

  /**
   * Generic combinator for producing a `Process[F,O]` from some
   * effectful `O` source. The source is tied to some resource,
   * `R` (like a file handle) that we want to ensure is released.
   * See `linesR` for an example use.
   */
  def resource[F[_],R,O](acquire: F[R])(
                         release: R => F[Unit])(
                         step: R => F[O]): Process[F,O] =
    eval(acquire).flatMap { r =>
      repeatEval(step(r)).onComplete(eval_(release(r)))
    }

  /**
   * The standard input stream, as `Process`. This `Process` repeatedly awaits
   * and emits chunks of bytes  from standard input.
   */
  def stdInBytes: Channel[Task, Int, ByteVector] =
    io.chunkR(System.in)

  /**
   * The standard input stream, as `Process`. This `Process` repeatedly awaits
   * and emits lines from standard input.
   */
  def stdInLines: Process[Task,String] =
    Process.repeatEval(Task.delay { Option(scala.Console.readLine()).getOrElse(throw Cause.Terminated(Cause.End)) })

  /**
   * The standard output stream, as a `Sink`. This `Sink` does not
   * emit newlines after each element. For that, use `stdOutLines`.
   */
  def stdOut: Sink[Task,String] =
    print(System.out)

  /**
   * The standard output stream, as a `ByteVector` `Sink`.
   */
  def stdOutBytes: Sink[Task, ByteVector] =
    chunkW(System.out)

  /**
   * The standard output stream, as a `Sink`. This `Sink` emits
   * newlines after each element. If this is not desired, use `stdOut`.
   */
  def stdOutLines: Sink[Task,String] =
    printLines(System.out)

  /**
   * Creates a `Channel[Task,Array[Byte],Array[Byte]]` from an `InputStream` by
   * repeatedly filling the input buffer. The last chunk may be less
   * than the requested size.
   *
   * It is safe to recycle the same buffer for consecutive reads
   * as long as whatever consumes this `Process` never stores the `Array[Byte]`
   * returned or pipes it to a combinator (like `buffer`) that does.
   * Use `chunkR` for a safe version of this combinator - this takes
   * an `Int` number of bytes to read and allocates a fresh `Array[Byte]`
   * for each read.
   *
   * This implementation closes the `InputStream` when finished
   * or in the event of an error.
   */
  def unsafeChunkR(is: => InputStream): Channel[Task,Array[Byte],Array[Byte]] =
    resource(Task.delay(is))(
             src => Task.delay(src.close)) { src =>
      Task.now { (buf: Array[Byte]) => Task.delay {
        val m = src.read(buf)
        if (m == buf.length) buf
        else if (m == -1) throw Cause.Terminated(Cause.End)
        else buf.take(m)
      }}
    }

  /**
   * Converts a source to a mutable `InputStream`.  The resulting input stream
   * should be reasonably efficient and supports early termination (i.e. all
   * finalizers associated with the input process will be run if the stream is
   * closed).
   */
  def toInputStream(p: Process[Task, ByteVector]): InputStream = new InputStream {
    import Cause.{EarlyCause, End, Kill}

    var cur = p

    var index = 0
    var chunks: Seq[ByteVector] = Nil    // we only consider the head to be valid at any point in time

    def read(): Int = {
      if (cur.isHalt && chunks.isEmpty) {
        -1
      } else {
        val buffer = new Array[Byte](1)
        val bytesRead = read(buffer)
        if (bytesRead == -1) {
          -1
        } else {
          buffer(0) & 0xff
        }
      }
    }

    override def read(buffer: Array[Byte], offset: Int, length: Int): Int = {
      if (cur.isHalt && chunks.isEmpty) {
        -1
      } else {
        // when our index walks off the end of our last chunk, we need to Nil it out!
        if (chunks.isEmpty) {
          step()
          read(buffer, offset, length)
        } else {
          @tailrec
          def go(offset: Int, length: Int, read: Int): Int = {
            if (chunks.isEmpty) {
              // we already took care of the "halted at start" stillborn case, so we can safely just step
              step()

              if (cur.isHalt && chunks.isEmpty)
                read         // whoops! we walked off the end of the stream and we're done
              else
                go(offset, length, read)
            } else {
              val chunk = chunks.head
              val remaining = chunk.length - index

              if (length <= remaining) {
                (chunk drop index take length).copyToArray(buffer, offset)      // TODO replace this with the 4-arg copyToArray once exposed

                if (length == remaining) {
                  index = 0
                  chunks = chunks.tail
                } else {
                  index += length
                }

                length + read
              } else {
                (chunk drop index take remaining).copyToArray(buffer, offset)      // TODO replace this with the 4-arg copyToArray once exposed

                chunks = chunks.tail
                go(offset + remaining, length - remaining, read + remaining)
              }
            }
          }

          go(offset, length, 0)
        }
      }
    }

    @tailrec
    override def close() {
      if (cur.isHalt && chunks.isEmpty) {
        chunks = Nil
      } else {
        cur = cur.kill
        cur.step match {
          case Halt(End | Kill) =>
            chunks = Nil

          // rethrow halting errors
          case Halt(Cause.Error(e: Error)) => throw e
          case Halt(Cause.Error(e: Exception)) => throw new IOException(e)

          case Step(Emit(_), _) => assert(false)    // this is impossible, according to the types

          case Step(Await(request, receive), cont) => {
            // yay! run the Task
            cur = Util.Try(receive(EarlyCause.fromTaskResult(request.attempt.run)).run) +: cont
            close()
          }
        }
      }
    }

    @tailrec
    def step(): Unit = {
      index = 0
      cur.step match {
        case h @ Halt(End | Kill) =>
          cur = h

        // rethrow halting errors
        case h @ Halt(Cause.Error(e: Error)) => {
          cur = h
          throw e
        }

        case h @ Halt(Cause.Error(e: Exception)) => {
          cur = h
          throw new IOException(e)
        }

        case Step(Emit(as), cont) => {
          chunks = as
          cur = cont.continue
        }

<<<<<<< HEAD
          case Step(Await(request, receive), cont) => {
            // yay! run the Task
            cur = Util.Try(receive(EarlyCause.fromTaskResult(request.attempt.run)).run) +: cont
            step()    // push things onto the stack and then step further (tail recursively)
          }
=======
        case Step(Await(request, receive), cont) => {
          // yay! run the Task
          cur = Util.Try(receive(EarlyCause(request.attempt.run)).run) +: cont
          step()    // push things onto the stack and then step further (tail recursively)
>>>>>>> 2f261097
        }
      }
    }
  }
}<|MERGE_RESOLUTION|>--- conflicted
+++ resolved
@@ -342,18 +342,10 @@
           cur = cont.continue
         }
 
-<<<<<<< HEAD
-          case Step(Await(request, receive), cont) => {
-            // yay! run the Task
-            cur = Util.Try(receive(EarlyCause.fromTaskResult(request.attempt.run)).run) +: cont
-            step()    // push things onto the stack and then step further (tail recursively)
-          }
-=======
         case Step(Await(request, receive), cont) => {
           // yay! run the Task
-          cur = Util.Try(receive(EarlyCause(request.attempt.run)).run) +: cont
+          cur = Util.Try(receive(EarlyCause.fromTaskResult(request.attempt.run)).run) +: cont
           step()    // push things onto the stack and then step further (tail recursively)
->>>>>>> 2f261097
         }
       }
     }
